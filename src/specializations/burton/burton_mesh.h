--- conflicted
+++ resolved
@@ -470,13 +470,9 @@
     } // for
 
     mesh_.init<1>();
-<<<<<<< HEAD
 #endif
+    */
   } // init
-=======
-    */
-  }
->>>>>>> b356df8d
 
   /*!
     Get the centroid of a cell.
