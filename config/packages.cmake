#~----------------------------------------------------------------------------~#
#  @@@@@@@@  @@           @@@@@@   @@@@@@@@ @@
# /@@/////  /@@          @@////@@ @@////// /@@
# /@@       /@@  @@@@@  @@    // /@@       /@@
# /@@@@@@@  /@@ @@///@@/@@       /@@@@@@@@@/@@
# /@@////   /@@/@@@@@@@/@@       ////////@@/@@
# /@@       /@@/@@//// //@@    @@       /@@/@@
# /@@       @@@//@@@@@@ //@@@@@@  @@@@@@@@ /@@
# //       ///  //////   //////  ////////  // 
# 
# Copyright (c) 2016 Los Alamos National Laboratory, LLC
# All rights reserved
#~----------------------------------------------------------------------------~#

#------------------------------------------------------------------------------#
# If a C++14 compiler is available, then set the appropriate flags
#------------------------------------------------------------------------------#

include(cxx14)

check_for_cxx14_compiler(CXX14_COMPILER)

if(CXX14_COMPILER)
    enable_cxx14()
else()
    message(FATAL_ERROR "C++14 compatible compiler not found")
endif()

#------------------------------------------------------------------------------#
# Runtime model setup for script interface
#------------------------------------------------------------------------------#

set(FLECSI_RUNTIME_LIBRARIES)

find_package (legion QUIET NO_MODULE)
set (Legion_INSTALL_DIR "" CACHE PATH "Path to the Legion install directory")
if (NOT Legion_INSTALL_DIR STREQUAL "")
  message(WARNING "Legion_INSTALL_DIR is obsolete, use CMAKE_PREFIX_PATH instead (and rebuild the latest version third-party libraries)")
  list(APPEND CMAKE_PREFIX_PATH "${Legion_INSTALL_DIR}")
endif()

# Serial interface
if(FLECSI_RUNTIME_MODEL STREQUAL "serial")

  set(FLECSI_RUNTIME_MAIN script-driver-serial.cc)

# Legion interface
elseif(FLECSI_RUNTIME_MODEL STREQUAL "legion")

  set(FLECSI_RUNTIME_MAIN script-driver-legion.cc)

  if(NOT legion_FOUND)
      message(FATAL_ERROR "Legion is required
                     for this build configuration")
  endif(NOT legion_FOUND)
  
  include_directories(${LEGION_INCLUDE_DIRS})
  set(FLECSI_RUNTIME_LIBRARIES ${LEGION_LIBRARIES} -ldl)

# MPI interface
elseif(FLECSI_RUNTIME_MODEL STREQUAL "mpi")

  set(FLECSI_RUNTIME_MAIN script-driver-mpi.cc)

#MPI+Legion interface
elseif(FLECSI_RUNTIME_MODEL STREQUAL "mpilegion")
  if(NOT ENABLE_MPI)
    message (FATAL_ERROR " MPI is required for the mpilegion runtime model")
  endif ()
 
   set(FLECSI_RUNTIME_MAIN script-driver-mpilegion.cc)

  if(NOT legion_FOUND)
      message(FATAL_ERROR "Legion is required
                     for this build configuration")
  endif(NOT legion_FOUND)
  include_directories(${LEGION_INCLUDE_DIRS})
  set(FLECSI_RUNTIME_LIBRARIES ${LEGION_LIBRARIES} dl)

# Default
else(FLECSI_RUNTIME_MODEL STREQUAL "serial")

  message(FATAL_ERROR "Unrecognized runtime selection")  

endif(FLECSI_RUNTIME_MODEL STREQUAL "serial")

#------------------------------------------------------------------------------#
# Hypre
#------------------------------------------------------------------------------#

set(ENABLE_HYPRE OFF CACHE BOOL " do you want to enable HYPRE?")

if(ENABLE_HYPRE)
  find_package (HYPRE)

  if(HYPRE_FOUND)
    include_directories(${HYPRE_INCLUDE_DIRS})
    set(HYPRE_LIBRARY ${HYPRE_LIBRARIES})
  else()
    message (ERROR "HYPRE required for this build is not found")
  endif ()
endif (ENABLE_HYPRE)

#------------------------------------------------------------------------------#
# Process id bits
#------------------------------------------------------------------------------#

math(EXPR FLECSI_ID_EBITS "60 - ${FLECSI_ID_PBITS} - ${FLECSI_ID_FBITS}")

add_definitions(-DFLECSI_ID_PBITS=${FLECSI_ID_PBITS})
add_definitions(-DFLECSI_ID_EBITS=${FLECSI_ID_EBITS})
add_definitions(-DFLECSI_ID_FBITS=${FLECSI_ID_FBITS})
<<<<<<< HEAD
add_definitions(-DFLECSI_ID_RBITS=${FLECSI_ID_RBITS})
=======
add_definitions(-DFLECSI_ID_GBITS=${FLECSI_ID_GBITS})
>>>>>>> 3771cdaa

math(EXPR flecsi_partitions "1 << ${FLECSI_ID_PBITS}")
math(EXPR flecsi_entities "1 << ${FLECSI_ID_EBITS}")

<<<<<<< HEAD
message(STATUS "Set id_t bits to allow ${flecsi_partitions} partitions with 2^${FLECSI_ID_EBITS} entities each and ${FLECSI_ID_FBITS} flag bits and ${FLECSI_ID_RBITS} bits for primary id")
=======
message(STATUS "Set id_t bits to allow ${flecsi_partitions} partitions with 2^${FLECSI_ID_EBITS} entities each and ${FLECSI_ID_FBITS} flag bits and ${FLECSI_ID_GBITS} global bits")
>>>>>>> 3771cdaa

#------------------------------------------------------------------------------#
# Enable IO with exodus
#------------------------------------------------------------------------------#

find_package(EXODUSII)
option(ENABLE_IO "Enable I/O (uses libexodus)" ${EXODUSII_FOUND})
if(ENABLE_IO)
  if(EXODUSII_FOUND)
    set(IO_LIBRARIES ${EXODUSII_LIBRARIES})
    include_directories(${EXODUSII_INCLUDE_DIRS})
  else()
    MESSAGE( FATAL_ERROR "You need libexodus either from TPL or system to enable I/O" )
  endif()
  add_definitions( -DHAVE_EXODUS )
endif(ENABLE_IO)

#------------------------------------------------------------------------------#
# Enable partitioning with METIS or SCOTCH
#------------------------------------------------------------------------------#

find_package(METIS 5.1)
find_package(SCOTCH)

if(ENABLE_MPI)
  find_package(ParMETIS)
endif()

if(METIS_FOUND OR SCOTCH_FOUND OR PARMETIS_FOUND)
  option(ENABLE_PARTITION "Enable partitioning (uses metis/parmetis or scotch)." ON)
else()
  option(ENABLE_PARTITION "Enable partitioning (uses metis/parmetis or scotch)." OFF)
endif()

if(ENABLE_PARTITION)

  set( PARTITION_LIBRARIES )

  if (METIS_FOUND)
     list( APPEND PARTITION_LIBRARIES ${METIS_LIBRARIES} )
     include_directories( ${METIS_INCLUDE_DIRS} )
     add_definitions( -DHAVE_METIS )
  endif()

  if (PARMETIS_FOUND)
     list( APPEND PARTITION_LIBRARIES ${PARMETIS_LIBRARIES} )
     include_directories( ${PARMETIS_INCLUDE_DIRS} )
     add_definitions( -DHAVE_PARMETIS )
  endif()

  if (SCOTCH_FOUND)
     list( APPEND PARTITION_LIBRARIES ${SCOTCH_LIBRARIES} )
     include_directories( ${SCOTCH_INCLUDE_DIRS} )
     add_definitions( -DHAVE_SCOTCH )
     if(SCOTCH_VERSION MATCHES ^5)
       #SCOTCH_VERSION from scotch.h is broken in scotch-5
       add_definitions( -DHAVE_SCOTCH_V5 )
     endif(SCOTCH_VERSION MATCHES ^5)
  endif()

  if ( NOT PARTITION_LIBRARIES )
     MESSAGE( FATAL_ERROR "You need scotch, metis or parmetis to enable partitioning" )
  endif()

endif()

#------------------------------------------------------------------------------#
# LAPACK
#------------------------------------------------------------------------------#
# NB: The code that uses lapack actually requires lapacke:
# http://www.netlib.org/lapack/lapacke.html
# If the installation of lapack that this finds does not contain lapacke then
# the build will fail.
if(NOT APPLE)
  find_package(LAPACKE)
endif(NOT APPLE)

#------------------------------------------------------------------------------#
# Create compile scripts
#------------------------------------------------------------------------------#

# This configures the script that will be installed when 'make install' is
# executed.
configure_file(${CMAKE_CURRENT_SOURCE_DIR}/bin/flecsi.in
  ${CMAKE_BINARY_DIR}${CMAKE_FILES_DIRECTORY}/flecsi-install)

# install script
install(FILES ${CMAKE_BINARY_DIR}${CMAKE_FILES_DIRECTORY}/flecsi-install
  DESTINATION bin
  RENAME flecsi
  PERMISSIONS
    OWNER_READ OWNER_WRITE OWNER_EXECUTE
    GROUP_READ GROUP_EXECUTE
    WORLD_READ WORLD_EXECUTE
)

# Install auxiliary files
file(COPY ${CMAKE_CURRENT_SOURCE_DIR}/driver/script-driver-serial.cc
  DESTINATION ${CMAKE_BINARY_DIR}/share
)
file(COPY ${CMAKE_CURRENT_SOURCE_DIR}/driver/script-driver-legion.cc
  DESTINATION ${CMAKE_BINARY_DIR}/share
)
file(COPY ${CMAKE_CURRENT_SOURCE_DIR}/driver/script-driver-mpi.cc
  DESTINATION ${CMAKE_BINARY_DIR}/share
)
file(COPY ${CMAKE_CURRENT_SOURCE_DIR}/driver/script-driver-mpilegion.cc
  DESTINATION ${CMAKE_BINARY_DIR}/share
)

install(FILES ${CMAKE_CURRENT_SOURCE_DIR}/driver/script-driver-serial.cc
  DESTINATION share/flecsi)
install(FILES ${CMAKE_CURRENT_SOURCE_DIR}/driver/script-driver-legion.cc
  DESTINATION share/flecsi)
install(FILES ${CMAKE_CURRENT_SOURCE_DIR}/driver/script-driver-mpi.cc
  DESTINATION share/flecsi)
install(FILES ${CMAKE_CURRENT_SOURCE_DIR}/driver/script-driver-mpilegion.cc
  DESTINATION share/flecsi)

# This configures a locally available script that is suitable for
# testing within the build configuration before the project has been installed.
configure_file(${CMAKE_CURRENT_SOURCE_DIR}/bin/flecsi-local.in
  ${CMAKE_BINARY_DIR}${CMAKE_FILES_DIRECTORY}/flecsi)

# copy local script to bin directory and change permissions
file(COPY ${CMAKE_BINARY_DIR}${CMAKE_FILES_DIRECTORY}/flecsi
  DESTINATION ${CMAKE_BINARY_DIR}/bin
  FILE_PERMISSIONS
    OWNER_READ OWNER_WRITE OWNER_EXECUTE
    GROUP_READ GROUP_EXECUTE
    WORLD_READ WORLD_EXECUTE
)
#------------------------------------------------------------------------------#
# Check the compiler version and output warnings if it is lower than 5.3.1
#------------------------------------------------------------------------------#

if(CMAKE_CXX_COMPILER_ID STREQUAL "GNU")
  if(CMAKE_CXX_COMPILER_VERSION VERSION_LESS 5.3.1)
    message(STATUS "your gcc compiler version is lower than 5.3.1, required for static meta container in FleCSi.  We recommend you to update your compiler. Otherwise static meta container will be turned off")
   set (STATIC_CONTAINER OFF)
  else()
   set (STATIC_CONTAINER ON)
  endif()
else()
    message(STATUS "static meta container has not been tested with your comiler so it will be disabled")
    set (STATIC_CONTAINER OFF)
elseif(...)
# etc.
endif()

#------------------------------------------------------------------------------#
# option for use of Static meta container
#------------------------------------------------------------------------------#

if (STATIC_CONTAINER)
option(ENABLE_STATIC_CONTAINER "Enable static meta container" ON)
else()
option(ENABLE_STATIC_CONTAINER "Enable static meta container" OFF)
endif (STATIC_CONTAINER)

set (MAX_CONTAINER_SIZE 6 CACHE INTEGER  "Set the depth of the container")
add_definitions( -DMAX_COUNTER_SIZE=${MAX_CONTAINER_SIZE} )

#~---------------------------------------------------------------------------~-#
# Formatting options
# vim: set tabstop=2 shiftwidth=2 expandtab :
#~---------------------------------------------------------------------------~-#<|MERGE_RESOLUTION|>--- conflicted
+++ resolved
@@ -87,19 +87,19 @@
 #------------------------------------------------------------------------------#
 # Hypre
 #------------------------------------------------------------------------------#
-
-set(ENABLE_HYPRE OFF CACHE BOOL " do you want to enable HYPRE?")
-
-if(ENABLE_HYPRE)
+set (ENABLE_HYPRE OFF CACHE BOOL " do you want to enable HYPRE?")
+if (ENABLE_HYPRE)
   find_package (HYPRE)
 
-  if(HYPRE_FOUND)
-    include_directories(${HYPRE_INCLUDE_DIRS})
-    set(HYPRE_LIBRARY ${HYPRE_LIBRARIES})
-  else()
-    message (ERROR "HYPRE required for this build is not found")
+ if (HYPRE_FOUND)
+   include_directories(${HYPRE_INCLUDE_DIRS})
+   set(HYPRE_LIBRARY ${HYPRE_LIBRARIES})
+ else()
+   message (ERROR "HYPRE required for this build is not found")
   endif ()
 endif (ENABLE_HYPRE)
+
+
 
 #------------------------------------------------------------------------------#
 # Process id bits
@@ -110,20 +110,12 @@
 add_definitions(-DFLECSI_ID_PBITS=${FLECSI_ID_PBITS})
 add_definitions(-DFLECSI_ID_EBITS=${FLECSI_ID_EBITS})
 add_definitions(-DFLECSI_ID_FBITS=${FLECSI_ID_FBITS})
-<<<<<<< HEAD
-add_definitions(-DFLECSI_ID_RBITS=${FLECSI_ID_RBITS})
-=======
 add_definitions(-DFLECSI_ID_GBITS=${FLECSI_ID_GBITS})
->>>>>>> 3771cdaa
 
 math(EXPR flecsi_partitions "1 << ${FLECSI_ID_PBITS}")
 math(EXPR flecsi_entities "1 << ${FLECSI_ID_EBITS}")
 
-<<<<<<< HEAD
-message(STATUS "Set id_t bits to allow ${flecsi_partitions} partitions with 2^${FLECSI_ID_EBITS} entities each and ${FLECSI_ID_FBITS} flag bits and ${FLECSI_ID_RBITS} bits for primary id")
-=======
 message(STATUS "Set id_t bits to allow ${flecsi_partitions} partitions with 2^${FLECSI_ID_EBITS} entities each and ${FLECSI_ID_FBITS} flag bits and ${FLECSI_ID_GBITS} global bits")
->>>>>>> 3771cdaa
 
 #------------------------------------------------------------------------------#
 # Enable IO with exodus
