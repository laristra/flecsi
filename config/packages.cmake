--- conflicted
+++ resolved
@@ -459,51 +459,13 @@
   FILE_PERMISSIONS
     OWNER_READ OWNER_WRITE OWNER_EXECUTE
     GROUP_READ GROUP_EXECUTE
-<<<<<<< HEAD
-    WORLD_READ WORLD_EXECUTE)
-
-#------------------------------------------------------------------------------#
-# Check the compiler version and output warnings if it is lower than 6.1.1
-#------------------------------------------------------------------------------#
-
-if(CMAKE_CXX_COMPILER_ID STREQUAL "GNU")
-
-  if(CMAKE_CXX_COMPILER_VERSION VERSION_LESS 6.1.1)
-    message(STATUS "your gcc compiler version is lower than 6.1.1, "
-      "required for some of the techniques used in FleCSi.  We recommend "
-      "that you to update your compiler.")
-    set (STATIC_CONTAINER OFF)
-  else()
-    set (STATIC_CONTAINER ON)
-  endif()
-
-else()
-
-    message(STATUS "static meta container has not been tested "
-      "with your comiler so it will be disabled")
-    set (STATIC_CONTAINER OFF)
-
-elseif(...)
-# etc.
-endif()
-=======
     WORLD_READ WORLD_EXECUTE
 )
->>>>>>> 786860b1
 
 #------------------------------------------------------------------------------#
 # option for use of Static meta container
 #------------------------------------------------------------------------------#
-<<<<<<< HEAD
-
-if(STATIC_CONTAINER)
-option(ENABLE_STATIC_CONTAINER "Enable static meta container" ON)
-else()
 option(ENABLE_STATIC_CONTAINER "Enable static meta container" OFF)
-endif(STATIC_CONTAINER)
-=======
-option(ENABLE_STATIC_CONTAINER "Enable static meta container" OFF)
->>>>>>> 786860b1
 
 set (MAX_CONTAINER_SIZE 6 CACHE INTEGER  "Set the depth of the container")
 add_definitions( -DMAX_COUNTER_SIZE=${MAX_CONTAINER_SIZE} )
