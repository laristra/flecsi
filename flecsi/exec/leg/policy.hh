/*
    @@@@@@@@  @@           @@@@@@   @@@@@@@@ @@
   /@@/////  /@@          @@////@@ @@////// /@@
   /@@       /@@  @@@@@  @@    // /@@       /@@
   /@@@@@@@  /@@ @@///@@/@@       /@@@@@@@@@/@@
   /@@////   /@@/@@@@@@@/@@       ////////@@/@@
   /@@       /@@/@@//// //@@    @@       /@@/@@
   /@@       @@@//@@@@@@ //@@@@@@  @@@@@@@@ /@@
   //       ///  //////   //////  ////////  //

   Copyright (c) 2016, Triad National Security, LLC
   All rights reserved.
                                                                              */
#pragma once

/*! @file */

#include <flecsi-config.h>

#if !defined(__FLECSI_PRIVATE__)
#error Do not include this file directly!
#endif

#include "flecsi/exec/launch.hh"
#include "flecsi/exec/leg/future.hh"
#include "flecsi/exec/leg/reduction_wrapper.hh"
#include "flecsi/exec/leg/task_prologue.hh"
#include "flecsi/exec/leg/task_wrapper.hh"
#include "flecsi/run/backend.hh"
#include "flecsi/util/demangle.hh"
#include "flecsi/util/function_traits.hh"
#include <flecsi/flog.hh>

#include <functional>
#include <memory>
#include <type_traits>

#if !defined(FLECSI_ENABLE_LEGION)
#error FLECSI_ENABLE_LEGION not defined! This file depends on Legion!
#endif

#include <legion.h>

namespace flecsi {

inline log::devel_tag execution_tag("execution");

namespace exec {
namespace detail {

// Remove const from under a reference, if there is one.
template<class T>
struct nonconst_ref {
  using type = T;
};

template<class T>
struct nonconst_ref<const T &> {
  using type = T &;
};

template<class T>
using nonconst_ref_t = typename nonconst_ref<T>::type;

// Serialize a tuple of converted arguments (or references to existing
// arguments where possible).  Note that is_constructible_v<const
// float&,const double&> is true, so we have to check
// is_constructible_v<float&,double&> instead.
template<class... PP, class... AA>
auto
serial_arguments(std::tuple<PP...> * /* to deduce PP */, AA &&... aa) {
  static_assert((std::is_const_v<std::remove_reference_t<const PP>> && ...),
    "Tasks cannot accept non-const references");
  return util::serial_put<std::tuple<std::conditional_t<
    std::is_constructible_v<nonconst_ref_t<PP> &, nonconst_ref_t<AA>>,
    const PP &,
    std::decay_t<PP>>...>>(
    {exec::replace_argument<PP>(std::forward<AA>(aa))...});
}

// Helper to deduce PP:
template<class... PP, class... AA>
void
mpi_arguments(std::optional<std::tuple<PP...>> & opt, AA &&... aa) {
  opt.emplace(exec::replace_argument<PP>(std::forward<AA>(aa))...);
}

template<class, class>
struct tuple_prepend;
template<class T, class... TT>
struct tuple_prepend<T, std::tuple<TT...>> {
  using type = std::tuple<T, TT...>;
};

#ifdef FLECSI_ENABLE_FLOG
inline auto
log_size() {
  return log::flog_t::instance().packets().size();
}
<<<<<<< HEAD
#endif

=======
inline void
send_log() {
  run::context::instance().set_mpi_task(log::send_to_one);
}
#endif
>>>>>>> 235a3903
} // namespace detail

template<auto & F, class Reduction, size_t Attributes, typename... Args>
auto
reduce_internal(Args &&... args) {
  using namespace Legion;
  using traits_t = util::function_traits<decltype(F)>;
  using return_t = typename traits_t::return_type;
  using param_tuple = typename traits_t::arguments_type;

  // This will guard the entire method
  log::devel_guard guard(execution_tag);

  // Get the FleCSI runtime context
  auto & flecsi_context = run::context::instance();

  // Get the processor type.
  constexpr auto processor_type = mask_to_processor_type(Attributes);

  // Get the Legion runtime and context from the current task.
  auto legion_runtime = Legion::Runtime::get_runtime();
  auto legion_context = Legion::Runtime::get_context();

<<<<<<< HEAD
=======
#if defined(FLECSI_ENABLE_FLOG)
  const size_t tasks_executed = flecsi_context.tasks_executed();
  if((tasks_executed > 0) &&
     (tasks_executed % FLOG_SERIALIZATION_INTERVAL == 0)) {

    size_t processes = flecsi_context.processes();
    LegionRuntime::Arrays::Rect<1> launch_bounds(
      LegionRuntime::Arrays::Point<1>(0),
      LegionRuntime::Arrays::Point<1>(processes - 1));
    Domain launch_domain = Domain::from_rect<1>(launch_bounds);

    Legion::ArgumentMap arg_map;
    Legion::IndexLauncher reduction_launcher(
      leg::task_id<leg::verb<detail::log_size>>,
      launch_domain,
      Legion::TaskArgument(NULL, 0),
      arg_map);

    Legion::Future future = legion_runtime->execute_index_space(
      legion_context, reduction_launcher, reduction_op<fold::max<std::size_t>>);

    if(future.get_result<size_t>() > FLOG_SERIALIZATION_THRESHOLD) {
      Legion::IndexLauncher flog_mpi_launcher(
        leg::task_id<leg::verb<detail::send_log>>,
        launch_domain,
        Legion::TaskArgument(NULL, 0),
        arg_map);

      flog_mpi_launcher.tag = run::mapper::force_rank_match;

      // Launch the MPI task
      auto future_mpi =
        legion_runtime->execute_index_space(legion_context, flog_mpi_launcher);

      // Force synchronization
      future_mpi.wait_all_results(true);

      // Handoff to the MPI runtime.
      flecsi_context.handoff_to_mpi(legion_context, legion_runtime);

      // Wait for MPI to finish execution (synchronous).
      flecsi_context.wait_on_mpi(legion_context, legion_runtime);
    } // if
  } // if
#endif // FLECSI_ENABLE_FLOG

>>>>>>> 235a3903
  const auto domain_size = [&args..., &flecsi_context] {
    if constexpr(processor_type == task_processor_type_t::mpi) {
      return launch_size<
        typename detail::tuple_prepend<launch_domain, param_tuple>::type>(
        launch_domain{flecsi_context.processes()}, args...);
    }
    else {
      (void)flecsi_context;
      return launch_size<param_tuple>(args...);
    }
  }();

  leg::task_prologue_t pro;
  pro.walk<param_tuple>(args...);

  std::optional<param_tuple> mpi_args;
  std::vector<std::byte> buf;
  if constexpr(processor_type == task_processor_type_t::mpi) {
    // MPI tasks must be invoked collectively from one task on each rank.
    // We therefore can transmit merely a pointer to a tuple of the arguments.
    // util::serial_put deliberately doesn't support this, so just memcpy it.
    detail::mpi_arguments(mpi_args, std::forward<Args>(args)...);
    const auto p = &*mpi_args;
    buf.resize(sizeof p);
    std::memcpy(buf.data(), &p, sizeof p);
  }
  else {
    buf = detail::serial_arguments(
      static_cast<param_tuple *>(nullptr), std::forward<Args>(args)...);
  }

  //------------------------------------------------------------------------//
  // Single launch
  //------------------------------------------------------------------------//

  using wrap = leg::task_wrapper<F, processor_type>;
  const auto task = leg::task_id<wrap::execute,
    (Attributes & ~mpi) | 1 << static_cast<std::size_t>(wrap::LegionProcessor)>;

  if constexpr(std::is_same_v<decltype(domain_size), const std::monostate>) {
    {
      log::devel_guard guard(execution_tag);
      flog_devel(info) << "Executing single task" << std::endl;
    }

    TaskLauncher launcher(task, TaskArgument(buf.data(), buf.size()));

    // adding region requirements to the launcher
    for(auto & req : pro.region_requirements()) {
      launcher.add_region_requirement(req);
    } // for

    // adding futures to the launcher
    launcher.futures = std::move(pro).futures();

    static_assert(processor_type == task_processor_type_t::toc ||
                    processor_type == task_processor_type_t::loc,
      "Unknown launch type");
    return future<return_t>{
      legion_runtime->execute_task(legion_context, launcher)};
  }

  //------------------------------------------------------------------------//
  // Index launch
  //------------------------------------------------------------------------//

  else {

    {
      log::devel_guard guard(execution_tag);
      flog_devel(info) << "Executing index task" << std::endl;
    }

    static_assert(processor_type == task_processor_type_t::toc ||
                    processor_type == task_processor_type_t::loc ||
                    processor_type == task_processor_type_t::mpi,
      "Unknown launch type");

    LegionRuntime::Arrays::Rect<1> launch_bounds(
      LegionRuntime::Arrays::Point<1>(0),
      LegionRuntime::Arrays::Point<1>(domain_size - 1));
    Domain launch_domain = Domain::from_rect<1>(launch_bounds);

    Legion::ArgumentMap arg_map;
    Legion::IndexLauncher launcher(
      task, launch_domain, TaskArgument(buf.data(), buf.size()), arg_map);

    // adding region requirement to the launcher
    for(auto & req : pro.region_requirements()) {
      launcher.add_region_requirement(req);
    } // for

    // adding futures to the launcher
    launcher.futures = std::move(pro).futures();
    launcher.point_futures.assign(
      pro.future_maps().begin(), pro.future_maps().end());

    if(processor_type == task_processor_type_t::mpi)
      launcher.tag = run::FLECSI_MAPPER_FORCE_RANK_MATCH;

    if constexpr(!std::is_void_v<Reduction>) {
      flog_devel(info) << "executing reduction logic for "
                       << util::type<Reduction>() << std::endl;

      const auto ret = future<return_t, launch_type_t::single>{
        legion_runtime->execute_index_space(
          legion_context, launcher, reduction_op<Reduction>)};
      if(processor_type == task_processor_type_t::mpi)
        ret.wait();
      return ret;
    }
    else {
<<<<<<< HEAD
      const auto ret = future<return_t, launch_type_t::index>{
=======
      static_assert(
        processor_type == task_processor_type_t::mpi, "Unknown launch type");
      launcher.tag = run::mapper::force_rank_match;

      // Launch the MPI task
      const auto ret = future<RETURN, launch_type_t::index>{
>>>>>>> 235a3903
        legion_runtime->execute_index_space(legion_context, launcher)};
      if(processor_type == task_processor_type_t::mpi)
        ret.wait();

      return ret;
    } // if reduction

  } // if constexpr

} // reduce_internal

} // namespace exec

template<auto & F, class Reduction, size_t Attributes, typename... Args>
auto
reduce(Args &&... args) {
  using namespace Legion;
  using namespace exec;

  // This will guard the entire method
  log::devel_guard guard(execution_tag);

  // Get the FleCSI runtime context
  auto & flecsi_context = run::context::instance();
  std::size_t & tasks_executed = flecsi_context.tasks_executed();
  ++tasks_executed;
#if defined(FLECSI_ENABLE_FLOG)
  if(tasks_executed % FLOG_SERIALIZATION_INTERVAL == 0 &&
     reduce_internal<detail::log_size, fold::max<std::size_t>, flecsi::mpi>()
         .get() > FLOG_SERIALIZATION_THRESHOLD)
    reduce_internal<log::send_to_one, void, flecsi::mpi>();
#endif

  return reduce_internal<F, Reduction, Attributes, Args...>(
    std::forward<Args>(args)...);
}

} // namespace flecsi<|MERGE_RESOLUTION|>--- conflicted
+++ resolved
@@ -97,16 +97,7 @@
 log_size() {
   return log::flog_t::instance().packets().size();
 }
-<<<<<<< HEAD
-#endif
-
-=======
-inline void
-send_log() {
-  run::context::instance().set_mpi_task(log::send_to_one);
-}
-#endif
->>>>>>> 235a3903
+#endif
 } // namespace detail
 
 template<auto & F, class Reduction, size_t Attributes, typename... Args>
@@ -130,55 +121,6 @@
   auto legion_runtime = Legion::Runtime::get_runtime();
   auto legion_context = Legion::Runtime::get_context();
 
-<<<<<<< HEAD
-=======
-#if defined(FLECSI_ENABLE_FLOG)
-  const size_t tasks_executed = flecsi_context.tasks_executed();
-  if((tasks_executed > 0) &&
-     (tasks_executed % FLOG_SERIALIZATION_INTERVAL == 0)) {
-
-    size_t processes = flecsi_context.processes();
-    LegionRuntime::Arrays::Rect<1> launch_bounds(
-      LegionRuntime::Arrays::Point<1>(0),
-      LegionRuntime::Arrays::Point<1>(processes - 1));
-    Domain launch_domain = Domain::from_rect<1>(launch_bounds);
-
-    Legion::ArgumentMap arg_map;
-    Legion::IndexLauncher reduction_launcher(
-      leg::task_id<leg::verb<detail::log_size>>,
-      launch_domain,
-      Legion::TaskArgument(NULL, 0),
-      arg_map);
-
-    Legion::Future future = legion_runtime->execute_index_space(
-      legion_context, reduction_launcher, reduction_op<fold::max<std::size_t>>);
-
-    if(future.get_result<size_t>() > FLOG_SERIALIZATION_THRESHOLD) {
-      Legion::IndexLauncher flog_mpi_launcher(
-        leg::task_id<leg::verb<detail::send_log>>,
-        launch_domain,
-        Legion::TaskArgument(NULL, 0),
-        arg_map);
-
-      flog_mpi_launcher.tag = run::mapper::force_rank_match;
-
-      // Launch the MPI task
-      auto future_mpi =
-        legion_runtime->execute_index_space(legion_context, flog_mpi_launcher);
-
-      // Force synchronization
-      future_mpi.wait_all_results(true);
-
-      // Handoff to the MPI runtime.
-      flecsi_context.handoff_to_mpi(legion_context, legion_runtime);
-
-      // Wait for MPI to finish execution (synchronous).
-      flecsi_context.wait_on_mpi(legion_context, legion_runtime);
-    } // if
-  } // if
-#endif // FLECSI_ENABLE_FLOG
-
->>>>>>> 235a3903
   const auto domain_size = [&args..., &flecsi_context] {
     if constexpr(processor_type == task_processor_type_t::mpi) {
       return launch_size<
@@ -277,7 +219,7 @@
       pro.future_maps().begin(), pro.future_maps().end());
 
     if(processor_type == task_processor_type_t::mpi)
-      launcher.tag = run::FLECSI_MAPPER_FORCE_RANK_MATCH;
+      launcher.tag = run::mapper::force_rank_match;
 
     if constexpr(!std::is_void_v<Reduction>) {
       flog_devel(info) << "executing reduction logic for "
@@ -291,16 +233,7 @@
       return ret;
     }
     else {
-<<<<<<< HEAD
       const auto ret = future<return_t, launch_type_t::index>{
-=======
-      static_assert(
-        processor_type == task_processor_type_t::mpi, "Unknown launch type");
-      launcher.tag = run::mapper::force_rank_match;
-
-      // Launch the MPI task
-      const auto ret = future<RETURN, launch_type_t::index>{
->>>>>>> 235a3903
         legion_runtime->execute_index_space(legion_context, launcher)};
       if(processor_type == task_processor_type_t::mpi)
         ret.wait();
