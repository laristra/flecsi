--- conflicted
+++ resolved
@@ -142,11 +142,7 @@
     // MPI tasks must be invoked collectively from one task on each rank.
     // We therefore can transmit merely a pointer to a tuple of the arguments.
     // util::serial_put deliberately doesn't support this, so just memcpy it.
-<<<<<<< HEAD
-    detail::mpi_arguments(mpi_args, std::forward<ARGS>(args)...);
-=======
     detail::mpi_arguments(mpi_args, std::forward<Args>(args)...);
->>>>>>> b2b4e35f
     const auto p = &*mpi_args;
     buf.resize(sizeof p);
     std::memcpy(buf.data(), &p, sizeof p);
