/*
    @@@@@@@@  @@           @@@@@@   @@@@@@@@ @@
   /@@/////  /@@          @@////@@ @@////// /@@
   /@@       /@@  @@@@@  @@    // /@@       /@@
   /@@@@@@@  /@@ @@///@@/@@       /@@@@@@@@@/@@
   /@@////   /@@/@@@@@@@/@@       ////////@@/@@
   /@@       /@@/@@//// //@@    @@       /@@/@@
   /@@       @@@//@@@@@@ //@@@@@@  @@@@@@@@ /@@
   //       ///  //////   //////  ////////  //

   Copyright (c) 2018, Los Alamos National Security, LLC
   All rights reserved.
                                                                              */
#pragma once

/*! @file */

//----------------------------------------------------------------------------//
// POLICY_NAMESPACE must be defined before including storage_class.h!!!
// Using this approach allows us to have only one storage_class__
// definintion that can be used by all data policies -> code reuse...
#define POLICY_NAMESPACE mpi
#include <flecsi/data/storage_class.h>
#undef POLICY_NAMESPACE
//----------------------------------------------------------------------------//

#include <flecsi/data/common/privilege.h>
#include <flecsi/data/data_client.h>
#include <flecsi/data/global_data_handle.h>
#include <flecsi/data/storage.h>
#include <flecsi/execution/context.h>
#include <flecsi/utils/const_string.h>
#include <flecsi/utils/index_space.h>

namespace flecsi {
namespace data {
namespace hpx {

//----------------------------------------------------------------------------//
// Global handle.
//----------------------------------------------------------------------------//

/*!
 The global_handle__ provide an access to global variables that have
 been registered in data model

 \tparam T The type of the data variable. If this type is not
           consistent with the type used to register the data, bad things
           can happen. However, it can be useful to reinterpret the type,
           e.g., when writing raw bytes. This class is part of the
           low-level \e flecsi interface, so it is assumed that you
           know what you are doing...

 @tparam PERMISSIONS The permissions to the handle.
 */

template<typename T, size_t PERMISSIONS>
struct global_handle__ : public global_data_handle__<T, PERMISSIONS> {

  /*!
    Type definitions.
   */

  using base_t = global_data_handle__<T, PERMISSIONS>;

  /*!
    Constructor.
   */

  global_handle__() {
    base_t::global = true;
  }

  /*!
   Destructor.
   */

  ~global_handle__() {}

  /*
    Copy constructor.
   */

  template<size_t P2>
  global_handle__(const global_handle__<T, P2> & a)
      : base_t(reinterpret_cast<const base_t &>(a)), label_(a.label()),
        size_(a.size()) {
    static_assert(P2 == 0, "passing mapped handle to task args");
  }

  //--------------------------------------------------------------------------//
  // Member data interface.
  //--------------------------------------------------------------------------//

  /*!
   \brief Return a std::string containing the label of the data variable
          reference by this handle.
   */

  const std::string & label() const {
    return label_;
  } // label

  /*!
   \brief Return the index space size of the data variable
          referenced by this handle.
   */

  size_t size() const {
    return size_;
  } // size

  /*!
   \brief Test to see if this handle is empty

   \return true if registered.
   */

  operator bool() const {
    return base_t::combined_data != nullptr;
  } // operator bool

private:
  std::string label_ = "";
<<<<<<< HEAD
  size_t size_ = 1;
}; // struct global_handle__
=======
  T * data_ = nullptr;
  const user_meta_data_t * user_meta_data_ = nullptr;
  bitset_t * user_attributes_ = nullptr;

}; // struct global_accessor_t
#endif

//----------------------------------------------------------------------------//
// Scalar handle.
//----------------------------------------------------------------------------//

template<typename T, size_t PS>
struct global_handle_u : public global_data_handle_u<T, PS> {};
 // struct global_handle_t
>>>>>>> bc067091

//+=+=+=+=+=+=+=+=+=+=+=+=+=+=+=+=+=+=+=+=+=+=+=+=+=+=+=+=+=+=+=+=+=+=+=+=+=+=//
// Main type definition.
//+=+=+=+=+=+=+=+=+=+=+=+=+=+=+=+=+=+=+=+=+=+=+=+=+=+=+=+=+=+=+=+=+=+=+=+=+=+=//

//----------------------------------------------------------------------------//
// Global storage type.
//----------------------------------------------------------------------------//

/*!
 FIXME: Global storage type.
 */
template<>
struct storage_class_u<global> {

<<<<<<< HEAD
  /*!
   Type definitions.
   */
=======
  //--------------------------------------------------------------------------//
  // Type definitions.
  //--------------------------------------------------------------------------//

//  using data_store_t = DS;
//  using meta_data_t = MD;

//  template<typename T>
//  using accessor_t = global_accessor_t<T, MD>;

  template<typename T, size_t PS>
  using handle_t = global_handle_u<T, PS>;

//  using st_t = storage_class_u<global>;
>>>>>>> bc067091

  template<typename T, size_t PERMISSIONS>
  using handle_t = global_handle__<T, PERMISSIONS>;

  /*!
   Data handles.
   */

  template<
      typename DATA_CLIENT_TYPE,
      typename DATA_TYPE,
      size_t NAMESPACE,
      size_t NAME,
      size_t VERSION,
      size_t PERMISSIONS>
  static handle_t<DATA_TYPE, 0>
  get_handle(const data_client_handle_u<DATA_CLIENT_TYPE, PERMISSIONS> &
                 client_handle) {
    handle_t<DATA_TYPE, 0> h;
    auto & context = execution::context_t::instance();

    auto & field_info = context.get_field_info_from_name(
        typeid(typename DATA_CLIENT_TYPE::type_identifier_t).hash_code(),
        utils::hash::field_hash<NAMESPACE, NAME>(VERSION));

    auto& registered_field_data = context.registered_field_data();
    auto fieldDataIter = registered_field_data.find(field_info.fid);
    if (fieldDataIter == registered_field_data.end()) {
      // TODO: deal with VERSION
      context.register_field_data(field_info.fid, field_info.size);
    }

    auto data = registered_field_data[field_info.fid].data();

    h.fid = field_info.fid;
    h.index_space = field_info.index_space;
    h.data_client_hash = field_info.data_client_hash;

    h.combined_data = reinterpret_cast<DATA_TYPE *>(data);

    h.global = true;
    h.state = context.execution_state();

    return h;
  }

}; // struct storage_class__

} // namespace hpx
} // namespace data
} // namespace flecsi<|MERGE_RESOLUTION|>--- conflicted
+++ resolved
@@ -17,7 +17,7 @@
 
 //----------------------------------------------------------------------------//
 // POLICY_NAMESPACE must be defined before including storage_class.h!!!
-// Using this approach allows us to have only one storage_class__
+// Using this approach allows us to have only one storage_class_u
 // definintion that can be used by all data policies -> code reuse...
 #define POLICY_NAMESPACE mpi
 #include <flecsi/data/storage_class.h>
@@ -41,7 +41,7 @@
 //----------------------------------------------------------------------------//
 
 /*!
- The global_handle__ provide an access to global variables that have
+ The global_handle_u provide an access to global variables that have
  been registered in data model
 
  \tparam T The type of the data variable. If this type is not
@@ -55,19 +55,19 @@
  */
 
 template<typename T, size_t PERMISSIONS>
-struct global_handle__ : public global_data_handle__<T, PERMISSIONS> {
+struct global_handle_u : public global_data_handle_u<T, PERMISSIONS> {
 
   /*!
     Type definitions.
    */
 
-  using base_t = global_data_handle__<T, PERMISSIONS>;
+  using base_t = global_data_handle_u<T, PERMISSIONS>;
 
   /*!
     Constructor.
    */
 
-  global_handle__() {
+  global_handle_u() {
     base_t::global = true;
   }
 
@@ -75,14 +75,14 @@
    Destructor.
    */
 
-  ~global_handle__() {}
+  ~global_handle_u() {}
 
   /*
     Copy constructor.
    */
 
   template<size_t P2>
-  global_handle__(const global_handle__<T, P2> & a)
+  global_handle_u(const global_handle_u<T, P2> & a)
       : base_t(reinterpret_cast<const base_t &>(a)), label_(a.label()),
         size_(a.size()) {
     static_assert(P2 == 0, "passing mapped handle to task args");
@@ -122,25 +122,8 @@
 
 private:
   std::string label_ = "";
-<<<<<<< HEAD
   size_t size_ = 1;
-}; // struct global_handle__
-=======
-  T * data_ = nullptr;
-  const user_meta_data_t * user_meta_data_ = nullptr;
-  bitset_t * user_attributes_ = nullptr;
-
-}; // struct global_accessor_t
-#endif
-
-//----------------------------------------------------------------------------//
-// Scalar handle.
-//----------------------------------------------------------------------------//
-
-template<typename T, size_t PS>
-struct global_handle_u : public global_data_handle_u<T, PS> {};
- // struct global_handle_t
->>>>>>> bc067091
+}; // struct global_handle_u
 
 //+=+=+=+=+=+=+=+=+=+=+=+=+=+=+=+=+=+=+=+=+=+=+=+=+=+=+=+=+=+=+=+=+=+=+=+=+=+=//
 // Main type definition.
@@ -156,29 +139,12 @@
 template<>
 struct storage_class_u<global> {
 
-<<<<<<< HEAD
   /*!
    Type definitions.
    */
-=======
-  //--------------------------------------------------------------------------//
-  // Type definitions.
-  //--------------------------------------------------------------------------//
-
-//  using data_store_t = DS;
-//  using meta_data_t = MD;
-
-//  template<typename T>
-//  using accessor_t = global_accessor_t<T, MD>;
-
-  template<typename T, size_t PS>
-  using handle_t = global_handle_u<T, PS>;
-
-//  using st_t = storage_class_u<global>;
->>>>>>> bc067091
 
   template<typename T, size_t PERMISSIONS>
-  using handle_t = global_handle__<T, PERMISSIONS>;
+  using handle_t = global_handle_u<T, PERMISSIONS>;
 
   /*!
    Data handles.
@@ -222,7 +188,7 @@
     return h;
   }
 
-}; // struct storage_class__
+}; // struct storage_class_u
 
 } // namespace hpx
 } // namespace data
