/*
    @@@@@@@@  @@           @@@@@@   @@@@@@@@ @@
   /@@/////  /@@          @@////@@ @@////// /@@
   /@@       /@@  @@@@@  @@    // /@@       /@@
   /@@@@@@@  /@@ @@///@@/@@       /@@@@@@@@@/@@
   /@@////   /@@/@@@@@@@/@@       ////////@@/@@
   /@@       /@@/@@//// //@@    @@       /@@/@@
   /@@       @@@//@@@@@@ //@@@@@@  @@@@@@@@ /@@
   //       ///  //////   //////  ////////  //

   Copyright (c) 2016, Los Alamos National Security, LLC
   All rights reserved.
                                                                              */
#pragma once

/*! @file */

#include <algorithm>

#include <cinchlog.h>

#include <flecsi/data/accessor.h>
#include <flecsi/data/sparse_data_handle.h>
#include <flecsi/topology/index_space.h>

namespace flecsi {

template<class T>
struct ragged_access { // shared between accessor/mutator
  using handle_t = ragged_data_handle_u<T>;
  using value_type = T;

  using index_space_t =
    topology::index_space_u<topology::simple_entry_u<size_t>, true>;

  //-------------------------------------------------------------------------//
  //! Return max number of entries used over all indices.
  //-------------------------------------------------------------------------//
  size_t size() const {
    size_t max_so_far = 0;

    for(size_t index = 0; index < handle.num_total_; ++index) {
<<<<<<< HEAD
      const vector_t & row = handle.new_entries[index];
=======
      const vector_t & row = handle.rows[index];
>>>>>>> aa615425
      max_so_far = std::max(max_so_far, row.size());
    }

    return max_so_far;
  }

  //-------------------------------------------------------------------------//
  //! Return number of entries used over the specified index.
  //-------------------------------------------------------------------------//
  size_t size(size_t index) const {
    clog_assert(
      index < handle.num_total_, "ragged accessor: index out of bounds");

<<<<<<< HEAD
    const vector_t & row = handle.new_entries[index];
=======
    const vector_t & row = handle.rows[index];
>>>>>>> aa615425
    return row.size();
  }

  //-------------------------------------------------------------------------//
  //! Return all entries used over all indices.
  //-------------------------------------------------------------------------//
  index_space_t entries() const {
    size_t id = 0;
    index_space_t is;

    const size_t max_size = size();
    for(size_t entry = 0; entry < max_size; ++entry) {
      is.push_back({id++, entry});
    }

    return is;
  }

  //-------------------------------------------------------------------------//
  //! Return all entries used over the specified index.
  //-------------------------------------------------------------------------//
  index_space_t entries(size_t index) const {
    size_t id = 0;
    index_space_t is;

    const size_t my_size = size(index);
    for(size_t entry = 0; entry < my_size; ++entry) {
      is.push_back({id++, entry});
    }

    return is;
  }

  //-------------------------------------------------------------------------//
  //! Return the maximum possible number of entries
  //-------------------------------------------------------------------------//
  auto max_size() const noexcept {
    return handle.max_entries_per_index;
  }

  handle_t handle;

private:
  using vector_t = typename handle_t::vector_t;
};

//----------------------------------------------------------------------------//
//! The ragged_accessor_base_t type provides an empty base type for
//! compile-time identification of data handle objects.
//!
//! @ingroup data
//----------------------------------------------------------------------------//

struct ragged_accessor_base_t {};

//----------------------------------------------------------------------------//
//! The ragged accessor_u type captures information about permissions
//! and specifies a data policy.
//!
//! @tparam T                     The data type referenced by the handle.
//! @tparam EXCLUSIVE_PERMISSIONS The permissions required on the exclusive
//!                               indices of the index partition.
//! @tparam SHARED_PERMISSIONS    The permissions required on the shared
//!                               indices of the index partition.
//! @tparam GHOST_PERMISSIONS     The permissions required on the ghost
//!                               indices of the index partition.
//! @tparam DATA_POLICY           The data policy for this handle type.
//!
//! @ingroup data
//----------------------------------------------------------------------------//

template<typename T,
  size_t EXCLUSIVE_PERMISSIONS,
  size_t SHARED_PERMISSIONS,
  size_t GHOST_PERMISSIONS>
struct accessor_u<data::ragged,
  T,
  EXCLUSIVE_PERMISSIONS,
  SHARED_PERMISSIONS,
  GHOST_PERMISSIONS> : public accessor_u<data::base,
                         T,
                         EXCLUSIVE_PERMISSIONS,
                         SHARED_PERMISSIONS,
                         GHOST_PERMISSIONS>,
                       ragged_access<T>,
                       public ragged_accessor_base_t {
  using base = ragged_access<T>;

  //--------------------------------------------------------------------------//
  //! Constructor from handle.
  //--------------------------------------------------------------------------//

  accessor_u(const typename base::handle_t & h) : base{h} {}

  T & operator()(size_t index, size_t ragged_index) {
<<<<<<< HEAD
    auto & row = this->handle.new_entries[index];
=======
    auto & row = this->handle.rows[index];
>>>>>>> aa615425
    assert(ragged_index < row.size() && "ragged accessor: index out of range");

    return row[ragged_index];
  } // operator ()

  const T & operator()(size_t index, size_t ragged_index) const {
    return const_cast<accessor_u &>(*this)(index, ragged_index);
  } // operator ()
};

template<typename T,
  size_t EXCLUSIVE_PERMISSIONS,
  size_t SHARED_PERMISSIONS,
  size_t GHOST_PERMISSIONS>
using ragged_accessor_u = accessor_u<data::ragged,
  T,
  EXCLUSIVE_PERMISSIONS,
  SHARED_PERMISSIONS,
  GHOST_PERMISSIONS>;

template<typename T,
  size_t EXCLUSIVE_PERMISSIONS,
  size_t SHARED_PERMISSIONS,
  size_t GHOST_PERMISSIONS>
using ragged_accessor = ragged_accessor_u<T,
  EXCLUSIVE_PERMISSIONS,
  SHARED_PERMISSIONS,
  GHOST_PERMISSIONS>;

} // namespace flecsi<|MERGE_RESOLUTION|>--- conflicted
+++ resolved
@@ -40,11 +40,7 @@
     size_t max_so_far = 0;
 
     for(size_t index = 0; index < handle.num_total_; ++index) {
-<<<<<<< HEAD
-      const vector_t & row = handle.new_entries[index];
-=======
       const vector_t & row = handle.rows[index];
->>>>>>> aa615425
       max_so_far = std::max(max_so_far, row.size());
     }
 
@@ -58,11 +54,7 @@
     clog_assert(
       index < handle.num_total_, "ragged accessor: index out of bounds");
 
-<<<<<<< HEAD
-    const vector_t & row = handle.new_entries[index];
-=======
     const vector_t & row = handle.rows[index];
->>>>>>> aa615425
     return row.size();
   }
 
@@ -158,11 +150,7 @@
   accessor_u(const typename base::handle_t & h) : base{h} {}
 
   T & operator()(size_t index, size_t ragged_index) {
-<<<<<<< HEAD
-    auto & row = this->handle.new_entries[index];
-=======
     auto & row = this->handle.rows[index];
->>>>>>> aa615425
     assert(ragged_index < row.size() && "ragged accessor: index out of range");
 
     return row[ragged_index];
