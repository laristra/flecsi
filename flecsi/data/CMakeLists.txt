#------------------------------------------------------------------------------#
#  @@@@@@@@  @@           @@@@@@   @@@@@@@@ @@
# /@@/////  /@@          @@////@@ @@////// /@@
# /@@       /@@  @@@@@  @@    // /@@       /@@
# /@@@@@@@  /@@ @@///@@/@@       /@@@@@@@@@/@@
# /@@////   /@@/@@@@@@@/@@       ////////@@/@@
# /@@       /@@/@@//// //@@    @@       /@@/@@
# /@@       @@@//@@@@@@ //@@@@@@  @@@@@@@@ /@@
# //       ///  //////   //////  ////////  //
#
# Copyright (c) 2016 Los Alamos National Laboratory, LLC
# All rights reserved
#------------------------------------------------------------------------------#

#------------------------------------------------------------------------------#
# Add header files. Note that these will be "exported" to the parent
# scope below.
#------------------------------------------------------------------------------#

set(data_HEADERS
  accessor.h
  client.h
  common/data_hash.h
  common/data_types.h
  common/privilege.h
  common/registration_wrapper.h
  data.h
  data_client.h
  data_client_handle.h
  data_client_handle.h
  data_constants.h
  dense_data_handle.h
  dense_accessor.h
  field.h
  global_accessor.h
  global_data_handle.h
  internal_client.h
  mutator.h
  mutator_handle.h
  ragged_accessor.h
  ragged_mutator.h
  sparse_accessor.h
  sparse_mutator.h
  sparse_data_handle.h
  storage.h
  storage_class.h
)

#------------------------------------------------------------------------------#
# Add source files. Note that these will be "exported" to the parent
# scope below.
#------------------------------------------------------------------------------#

set(data_SOURCES
  internal_client.cc
)

set(DRIVER_INITIALIZATION ../execution/driver_initialization.cc)

#------------------------------------------------------------------------------#
# Runtime-specific files.
#
# UNIT_POLICY and RUNTIME_DRIVER are set for unit tests that are not
# runtime specific and can be configured for whichever runtime is active.
#------------------------------------------------------------------------------#

if(FLECSI_RUNTIME_MODEL STREQUAL "legion")

  set(data_HEADERS
    ${data_HEADERS}
    legion/data_client_handle_policy.h
    legion/dense_data_handle_policy.h
    legion/global_data_handle_policy.h
    legion/sparse_data_handle_policy.h
    legion/mutator_handle_policy.h
    legion/data_policy.h
    legion/dense.h
    legion/global.h
    legion/color.h
    legion/legion_data.h
    legion/mutator_handle_policy.h
    legion/scoped.h
    legion/sparse.h
    legion/storage_policy.h
    legion/tuple.h
  )

  set(UNIT_POLICY LEGION)
  set(RUNTIME_DRIVER ../execution/legion/runtime_driver.cc)

elseif(FLECSI_RUNTIME_MODEL STREQUAL "mpi")

  set(data_HEADERS
    ${data_HEADERS}
    mpi/color.h
    mpi/data_client_handle_policy.h
    mpi/data_handle_policy.h
    mpi/data_policy.h
    mpi/dense.h
    mpi/global.h
    mpi/mutator_handle_policy.h
    mpi/sparse.h
    mpi/sparse_data_handle_policy.h
    mpi/storage_policy.h
  )

  set(data_SOURCES
    ${data_SOURCES}
  )

  set(UNIT_POLICY MPI)
  set(RUNTIME_DRIVER ../execution/mpi/runtime_driver.cc)

elseif(FLECSI_RUNTIME_MODEL STREQUAL "hpx")

  set(data_HEADERS
    ${data_HEADERS}
    hpx/data_client_handle_policy.h
    hpx/data_handle_policy.h
    hpx/data_policy.h
    hpx/dense.h
    hpx/global.h
    hpx/meta_data.h
    hpx/mutator_handle_policy.h
    hpx/registration_wrapper.h
    hpx/scoped.h
    hpx/sparse.h
    hpx/storage_policy.h
    hpx/sparse_data_handle_policy.h
    hpx/tuple.h
  )

  set(UNIT_POLICY HPX)
  set(RUNTIME_DRIVER ../execution/hpx/runtime_driver.cc)

endif()

#------------------------------------------------------------------------------#
# Export header list to parent scope.
#------------------------------------------------------------------------------#

set(data_HEADERS
    ${data_HEADERS}
    PARENT_SCOPE
)

#------------------------------------------------------------------------------#
# Export source list to parent scope.
#------------------------------------------------------------------------------#

set(data_SOURCES
    ${data_SOURCES}
    PARENT_SCOPE
)

#------------------------------------------------------------------------------#
# Unit tests.
#------------------------------------------------------------------------------#

# cinch_add_unit(compaction
#   SOURCES
#     test/legion/compaction.cc
#     ../execution/driver_initialization.cc
#     ${RUNTIME_DRIVER}
#   LIBRARIES
#     FleCSI
#     ${CINCH_RUNTIME_LIBRARIES}
# )

#if(FLECSI_RUNTIME_MODEL STREQUAL "serial")
#  cinch_add_unit(storage_class
#    SOURCES test/storage_class.cc
#    LIBRARIES
#      FleCSI
#      ${CINCH_RUNTIME_LIBRARIES}
#  )
#
#  if(ENABLE_PARMETIS)
#    cinch_add_unit(serial_data_handle
#      SOURCES
#        ../execution/test/task_driver.cc
#        ../execution/serial/runtime_driver.cc
#        test/data-handle-serial.h
#        data_client.cc
#      DEFINES
#        DATA_HANDLE_TEST
#      LIBRARIES
#        FleCSI
#        ${CINCH_RUNTIME_LIBRARIES}
#      POLICY SERIAL
#      THREADS 2
#    )
#  endif()
#
#endif()


#if(FLECSI_RUNTIME_MODEL STREQUAL "mpilegion")
#cinch_add_unit(storage_class
#  SOURCES test/storage_class.h
#          ../execution/mpilegion/runtime_driver.cc
#          ${RUNTIME_DRIVER}
#  DEFINES STORAGE_CLASS_TEST
#        FLECSI_SPECIALIZATION_DRIVER=flecsi/data/test/storage_class.h
#        TEST_INIT=flecsi/execution/test/task_init.h
#  LIBRARIES
#    FleCSI
#    ${CINCH_RUNTIME_LIBRARIES}
#  POLICY MPILEGION
#)
#
#
#  if(ENABLE_PARMETIS)
#    cinch_add_unit(mpilegion_data_handle
#      SOURCES
#        ../execution/test/task_driver.cc
#        test/data-handle.h
#        ../execution/mpilegion/runtime_driver.cc
#        ../execution/mpilegion/copy_ghosts.cc
#        ../execution/test/mpilegion/init_partitions_task.cc
#        data_client.cc
#      DEFINES DATA_HANDLE_TEST
#        FLECSI_SPECIALIZATION_DRIVER=flecsi/data/test/data-handle.h
#        TEST_INIT=flecsi/execution/test/task_init.h
#      LIBRARIES ${CINCH_RUNTIME_LIBRARIES}
#      POLICY MPILEGION
#      THREADS 2
#    )
#  endif()

#endif()

if(ENABLE_PARMETIS)

  cinch_add_unit(client_registration
    SOURCES
      test/client_registration.cc
      ${DRIVER_INITIALIZATION}
      ${RUNTIME_DRIVER}
    DEFINES
      -DCINCH_OVERRIDE_DEFAULT_INITIALIZATION_DRIVER
    LIBRARIES
      FleCSI
      ${CINCH_RUNTIME_LIBRARIES}
    POLICY ${UNIT_POLICY}
    THREADS 2
    NOCI
<<<<<<< HEAD
    )
=======
  )
>>>>>>> b91dfd55

endif()
<|MERGE_RESOLUTION|>--- conflicted
+++ resolved
@@ -245,10 +245,6 @@
     POLICY ${UNIT_POLICY}
     THREADS 2
     NOCI
-<<<<<<< HEAD
-    )
-=======
-  )
->>>>>>> b91dfd55
+  )
 
 endif()
