/*
    @@@@@@@@  @@           @@@@@@   @@@@@@@@ @@
   /@@/////  /@@          @@////@@ @@////// /@@
   /@@       /@@  @@@@@  @@    // /@@       /@@
   /@@@@@@@  /@@ @@///@@/@@       /@@@@@@@@@/@@
   /@@////   /@@/@@@@@@@/@@       ////////@@/@@
   /@@       /@@/@@//// //@@    @@       /@@/@@
   /@@       @@@//@@@@@@ //@@@@@@  @@@@@@@@ /@@
   //       ///  //////   //////  ////////  //

   Copyright (c) 2016, Los Alamos National Security, LLC
   All rights reserved.
                                                                              */
#pragma once

/*! @file */

#include <flecsi/data/accessor.h>
#include <flecsi/data/common/data_reference.h>
#include <flecsi/data/data_constants.h>
#include <flecsi/data/dense_data_handle.h>
#include <flecsi/utils/target.h>

/*!
 @file
 @date Initial file creation: Nov 13, 2017
 */

namespace flecsi {

/*!
 The dense_accessor_base_t type provides an empty base type for compile-time
 identification of data handle objects.

 @ingroup data
 */

struct dense_accessor_base_t {};

/*!
 The dense accessor_u type captures information about permissions
 and specifies a data policy.

 @tparam T                     The data type referenced by the handle.
 @tparam EXCLUSIVE_PERMISSIONS The permissions required on the exclusive
                               indices of the index partition.
 @tparam SHARED_PERMISSIONS    The permissions required on the shared
                               indices of the index partition.
 @tparam GHOST_PERMISSIONS     The permissions required on the ghost
                               indices of the index partition.
 @tparam DATA_POLICY           The data policy for this handle type.

 @ingroup data
 */

template<typename T,
  size_t EXCLUSIVE_PERMISSIONS,
  size_t SHARED_PERMISSIONS,
  size_t GHOST_PERMISSIONS>
struct accessor_u<data::dense,
  T,
  EXCLUSIVE_PERMISSIONS,
  SHARED_PERMISSIONS,
  GHOST_PERMISSIONS> : public accessor_u<data::base,
                         T,
                         EXCLUSIVE_PERMISSIONS,
                         SHARED_PERMISSIONS,
                         GHOST_PERMISSIONS>,
                       public dense_accessor_base_t {
  using handle_t = dense_data_handle_u<T,
    EXCLUSIVE_PERMISSIONS,
    SHARED_PERMISSIONS,
    GHOST_PERMISSIONS>;

  /*!
   Copy constructor.
   */

  accessor_u() = default;

  accessor_u(const dense_data_handle_u<T, 0, 0, 0> & h)
    : handle(reinterpret_cast<const handle_t &>(h)) {}

  /*!
   \brief Provide logical array-based access to the data for this
          data variable.  This is the const operator version.

   \param index The index of the data variable to return.
   */
  FLECSI_INLINE_TARGET
  T & operator()(size_t index) {
    assert(index < handle.combined_size && "index out of range");
    return *(handle.combined_data + index);
  }

  /*!
   \brief Provide logical array-based access to the data for this
          data variable.  This is the const operator version.

   \param index The index of the data variable to return.
   */

  FLECSI_INLINE_TARGET
  T & operator()(size_t index) const {
    return const_cast<accessor_u &>(*this)(index);
  }

  /*!
   \brief Return the index space size of the data variable
          referenced by this handle.
   */
  FLECSI_INLINE_TARGET
  size_t size() const {
    return handle.combined_size;
  }

  /*!
   \brief Return the index space size of the data variable
          referenced by this handle.
   */
  FLECSI_INLINE_TARGET
  size_t exclusive_size() const {
    return handle.exclusive_size;
  } // size

  /*!
   \brief Return the index space size of the data variable
          referenced by this handle.
   */
  FLECSI_INLINE_TARGET
  size_t shared_size() const {
    return handle.shared_size;
  } // size

  /*!
   \brief Return the index space size of the data variable
          referenced by this handle.
   */
  FLECSI_INLINE_TARGET
  size_t ghost_size() const {
    return handle.ghost_size;
  } // size

  //--------------------------------------------------------------------------//
  // Operators.
  //--------------------------------------------------------------------------//

  /*!
   \brief Provide logical array-based access to the data for this
          data variable.  This is the const operator version.

   \param index The index of the data variable to return.
   */
  FLECSI_INLINE_TARGET
  const T & exclusive(size_t index) const {
    assert(index < handle.exclusive_size && "index out of range");
    return handle.exclusive_data[index];
  } // operator []

  /*!
   \brief Provide logical array-based access to the data for this
          data variable.  This is the const operator version.

   \param index The index of the data variable to return.
   */
  FLECSI_INLINE_TARGET
  T & exclusive(size_t index) {
    assert(index < handle.exclusive_size && "index out of range");
    return handle.exclusive_data[index];
  } // operator []

  /*!
   \brief Provide logical array-based access to the data for this
          data variable.  This is the const operator version.

   \param index The index of the data variable to return.
   */
  FLECSI_INLINE_TARGET
  const T & shared(size_t index) const {
    assert(index < handle.shared_size && "index out of range");
    return handle.shared_data[index];
  } // operator []

  /*!
   \brief Provide logical array-based access to the data for this
          data variable.  This is the const operator version.

   \param index The index of the data variable to return.
  */
  FLECSI_INLINE_TARGET
  T & shared(size_t index) {
    assert(index < handle.shared_size && "index out of range");
    return handle.shared_data[index];
  } // operator []

  /*
   \brief Provide logical array-based access to the data for this
          data variable.  This is the const operator version.

   \param index The index of the data variable to return.
  */
  FLECSI_INLINE_TARGET
  const T & ghost(size_t index) const {
    assert(index < handle.ghost_size && "index out of range");
    return handle.ghost_data[index];
  } // operator []

  /*
   \brief Provide logical array-based access to the data for this
          data variable.  This is the const operator version.

   \param index The index of the data variable to return.
  */
  FLECSI_INLINE_TARGET
  T & ghost(size_t index) {
    assert(index < handle.ghost_size && "index out of range");
    return handle.ghost_data[index];
  } // operator []

  /*!
   \brief Provide logical array-based access to the data for this
          data variable.  This is the const operator version.

   \tparam E A complex index type.

   This version of the operator is provided to support use with
   \e flecsi mesh entity types \ref mesh_entity_base_t.
   */
  template<typename E>
<<<<<<< HEAD
  FLECSI_INLINE_TARGET const T & operator()(E * e) const {
    return this->operator()(e->template id<0>());
=======
  const T & operator()(E * e) const {
    return this->operator()(e->id());
>>>>>>> 19907f00
  } // operator ()

  /*!
   \brief Provide logical array-based access to the data for this
          data variable.  This is the const operator version.

   \tparam E A complex index type.

   This version of the operator is provided to support use with
   \e flecsi mesh entity types \ref mesh_entity_base_u.
   */
  template<typename E>
<<<<<<< HEAD
  FLECSI_INLINE_TARGET T & operator()(E * e) {
    return this->operator()(e->template id<0>());
=======
  T & operator()(E * e) {
    return this->operator()(e->id());
>>>>>>> 19907f00
  } // operator ()

  handle_t handle;
};

template<typename T,
  size_t EXCLUSIVE_PERMISSIONS,
  size_t SHARED_PERMISSIONS,
  size_t GHOST_PERMISSIONS>
using dense_accessor_u = accessor_u<data::dense,
  T,
  EXCLUSIVE_PERMISSIONS,
  SHARED_PERMISSIONS,
  GHOST_PERMISSIONS>;

template<typename T,
  size_t EXCLUSIVE_PERMISSIONS,
  size_t SHARED_PERMISSIONS,
  size_t GHOST_PERMISSIONS>
using dense_accessor = dense_accessor_u<T,
  EXCLUSIVE_PERMISSIONS,
  SHARED_PERMISSIONS,
  GHOST_PERMISSIONS>;

} // namespace flecsi<|MERGE_RESOLUTION|>--- conflicted
+++ resolved
@@ -227,13 +227,8 @@
    \e flecsi mesh entity types \ref mesh_entity_base_t.
    */
   template<typename E>
-<<<<<<< HEAD
   FLECSI_INLINE_TARGET const T & operator()(E * e) const {
-    return this->operator()(e->template id<0>());
-=======
-  const T & operator()(E * e) const {
     return this->operator()(e->id());
->>>>>>> 19907f00
   } // operator ()
 
   /*!
@@ -246,13 +241,8 @@
    \e flecsi mesh entity types \ref mesh_entity_base_u.
    */
   template<typename E>
-<<<<<<< HEAD
   FLECSI_INLINE_TARGET T & operator()(E * e) {
-    return this->operator()(e->template id<0>());
-=======
-  T & operator()(E * e) {
     return this->operator()(e->id());
->>>>>>> 19907f00
   } // operator ()
 
   handle_t handle;
