/*~--------------------------------------------------------------------------~*
 * Copyright (c) 2015 Los Alamos National Security, LLC
 * All rights reserved.
 *~--------------------------------------------------------------------------~*/

#ifndef flecsi_data_client_h
#define flecsi_data_client_h

//----------------------------------------------------------------------------//
//! @file
//! @date Initial file creation: Jun 21, 2017
//----------------------------------------------------------------------------//

#include "flecsi/data/common/registration_wrapper.h"
#include "flecsi/data/storage.h"
#include "flecsi/data/data_client_handle.h"
#include "flecsi/execution/context.h"
#include "flecsi/utils/tuple_walker.h"
#include "flecsi/topology/mesh_types.h"

namespace flecsi {
namespace topology {

//----------------------------------------------------------------------------//
// Forward declaration
//----------------------------------------------------------------------------//

template<typename>
class mesh_topology_t;

//----------------------------------------------------------------------------//
// Forward declaration
//----------------------------------------------------------------------------//

template<size_t, size_t>
class mesh_entity_t;

} // namespace topology

namespace data {

//----------------------------------------------------------------------------//
//! FIXME: Description of class
//----------------------------------------------------------------------------//

template<typename DATA_CLIENT>
struct data_client_policy_handler__{};

template<typename POLICY_TYPE>
struct data_client_policy_handler__<topology::mesh_topology_t<POLICY_TYPE>>{
#if FLECSI_RUNTIME_MODEL == FLECSI_RUNTIME_MODEL_legion
  using field_id_t = Legion::FieldID;
#else
  using field_id_t = size_t;
#endif

  struct entity_info_t
  {
    size_t index_space;
    size_t dim;
    size_t domain;
    size_t size;
  }; // struct entity_info_t

  struct adjacency_info_t
  {
    size_t index_space;
    size_t from_index_space;
    size_t to_index_space;
    size_t from_domain;
    size_t to_domain;
    size_t from_dim;
    size_t to_dim;
  }; // struct adjacency_info_t

  struct entity_walker_t :
    public flecsi::utils::tuple_walker__<entity_walker_t>
  {

    template<
      typename TUPLE_ENTRY_TYPE
    >
    void
    handle_type()
    {
      using INDEX_TYPE =
        typename std::tuple_element<0, TUPLE_ENTRY_TYPE>::type;
      using DOMAIN_TYPE =
        typename std::tuple_element<1, TUPLE_ENTRY_TYPE>::type;
      using ENTITY_TYPE =
        typename std::tuple_element<2, TUPLE_ENTRY_TYPE>::type;

      entity_info_t ei;

      ei.index_space = INDEX_TYPE::value;
      ei.dim = ENTITY_TYPE::dimension;
      ei.domain = DOMAIN_TYPE::value;
      ei.size = sizeof(ENTITY_TYPE);

      entity_info.emplace_back(std::move(ei));

      entity_index_space_map.emplace(typeid(ENTITY_TYPE).hash_code(),
        INDEX_TYPE::value);
    } // handle_type

    std::vector<entity_info_t> entity_info;
    std::map<size_t, size_t> entity_index_space_map;

  }; // struct entity_walker_t

  struct connectivity_walker_t :
    public flecsi::utils::tuple_walker__<connectivity_walker_t>
  {

    template<
      typename TUPLE_ENTRY_TYPE
    >
    void
    handle_type()
    {
      using INDEX_TYPE =
        typename std::tuple_element<0, TUPLE_ENTRY_TYPE>::type;
      using DOMAIN_TYPE =
        typename std::tuple_element<1, TUPLE_ENTRY_TYPE>::type;
      using FROM_ENTITY_TYPE =
        typename std::tuple_element<2, TUPLE_ENTRY_TYPE>::type;
      using TO_ENTITY_TYPE =
        typename std::tuple_element<3, TUPLE_ENTRY_TYPE>::type;

      adjacency_info_t hi;
      
      hi.index_space = INDEX_TYPE::value;
      
      hi.from_index_space = 
        entity_index_space_map[typeid(FROM_ENTITY_TYPE).hash_code()];
      
      hi.to_index_space = 
        entity_index_space_map[typeid(TO_ENTITY_TYPE).hash_code()];

      hi.from_domain = DOMAIN_TYPE::value;

      hi.to_domain = DOMAIN_TYPE::value;

      hi.from_dim = FROM_ENTITY_TYPE::dimension;

      hi.to_dim = TO_ENTITY_TYPE::dimension;

      adjacency_info.emplace_back(std::move(hi));
    } // handle_type

    std::vector<adjacency_info_t> adjacency_info;
    std::map<size_t, size_t> entity_index_space_map;

  }; // struct connectivity_walker_t

  struct binding_walker_t :
    public flecsi::utils::tuple_walker__<binding_walker_t>
  {

    template<
      typename TUPLE_ENTRY_TYPE
    >
    void
    handle_type()
    {
      using INDEX_TYPE =
        typename std::tuple_element<0, TUPLE_ENTRY_TYPE>::type;
      using FROM_DOMAIN_TYPE =
        typename std::tuple_element<1, TUPLE_ENTRY_TYPE>::type;
      using TO_DOMAIN_TYPE =
        typename std::tuple_element<2, TUPLE_ENTRY_TYPE>::type;
      using FROM_ENTITY_TYPE =
        typename std::tuple_element<3, TUPLE_ENTRY_TYPE>::type;
      using TO_ENTITY_TYPE =
        typename std::tuple_element<4, TUPLE_ENTRY_TYPE>::type;

      adjacency_info_t hi;

      hi.index_space = INDEX_TYPE::value;
      
      hi.from_index_space = 
        entity_index_space_map[typeid(FROM_ENTITY_TYPE).hash_code()];
      
      hi.to_index_space = 
        entity_index_space_map[typeid(TO_ENTITY_TYPE).hash_code()];

      hi.from_domain = FROM_DOMAIN_TYPE::value;

      hi.to_domain = TO_DOMAIN_TYPE::value;

      hi.from_dim = FROM_ENTITY_TYPE::dimension;

      hi.to_dim = TO_ENTITY_TYPE::dimension;

      adjacency_info.emplace_back(std::move(hi));
    } // handle_type

    std::vector<adjacency_info_t> adjacency_info;
    std::map<size_t, size_t> entity_index_space_map;

  }; // struct binding_walker_t

  template<
    typename DATA_CLIENT_TYPE,
    size_t NAMESPACE_HASH,
    size_t NAME_HASH
  >
  static
  data_client_handle__<DATA_CLIENT_TYPE, 0>
  get_client_handle()
  {
    using entity_types_t = typename POLICY_TYPE::entity_types;
    using connectivities = typename POLICY_TYPE::connectivities;
    using bindings = typename POLICY_TYPE::bindings;

    data_client_handle__<DATA_CLIENT_TYPE, 0> h;

    auto& context = execution::context_t::instance();

    auto& ism = context.index_space_data_map();

<<<<<<< HEAD
    h.client_hash = 
      typeid(typename DATA_CLIENT_TYPE::type_identifier_t).hash_code();
=======
    h.client_hash = typeid(DATA_CLIENT_TYPE).hash_code();
    h.name_hash = NAME_HASH;
    h.namespace_hash = NAMESPACE_HASH;
>>>>>>> d1929a84

    entity_walker_t entity_walker;
    entity_walker.template walk_types<entity_types_t>();

    h.num_handle_entities = entity_walker.entity_info.size();

    size_t entity_index(0);
    for(auto & ei: entity_walker.entity_info) {
      data_client_handle_entity & ent = h.handle_entities[entity_index];
      ent.index_space = ei.index_space;
      ent.domain = ei.domain;
      ent.dim = ei.dim;
      ent.size = ei.size;

      auto itr = context.field_info_map().find(
        {h.client_hash, ent.index_space});
      clog_assert(itr != context.field_info_map().end(),
        "invalid entity index space");

      auto & tm = itr->second;

      for(auto & fitr : tm){
        if(fitr.second.key == 
          utils::hash::client_internal_field_hash(
          utils::const_string_t("__flecsi_internal_entity_data__").
          hash(), ent.index_space)) {
            ent.fid = fitr.second.fid;
            break;
        } // if
      } // for

      auto ritr = ism.find(ent.index_space);
      clog_assert(ritr != ism.end(), "invalid index space");
      ent.color_region = ritr->second.color_region;

      ++entity_index;
    } // for

    connectivity_walker_t connectivity_walker;
    connectivity_walker.entity_index_space_map = 
      std::move(entity_walker.entity_index_space_map);
    connectivity_walker.template walk_types<connectivities>();

    binding_walker_t binding_walker;
    binding_walker.entity_index_space_map = 
      std::move(connectivity_walker.entity_index_space_map);
    binding_walker.adjacency_info = 
      std::move(connectivity_walker.adjacency_info);
    binding_walker.template walk_types<bindings>();

    size_t handle_index = 0;

    clog_assert(binding_walker.adjacency_info.size() <= h.MAX_ADJACENCIES,
                "handle max adjacencies exceeded");

    h.num_handle_adjacencies = binding_walker.adjacency_info.size();

    for(adjacency_info_t& hi : binding_walker.adjacency_info){
      data_client_handle_adjacency& adj = h.handle_adjacencies[handle_index];

      adj.adj_index_space = hi.index_space;
      adj.from_index_space = hi.from_index_space;
      adj.to_index_space = hi.to_index_space;
      adj.from_domain = hi.from_domain;
      adj.to_domain = hi.to_domain;
      adj.from_dim = hi.from_dim;
      adj.to_dim = hi.to_dim;

      auto itr = context.field_info_map().find(
        {h.client_hash, hi.from_index_space});
      clog_assert(itr != context.field_info_map().end(),
        "invalid from index space");

      auto& fm = itr->second;

      for(auto& fitr : fm){
        if(fitr.second.key == 
           utils::hash::client_internal_field_hash(
           utils::const_string_t("__flecsi_internal_adjacency_offset__").
           hash(), hi.from_index_space)){
          adj.offset_fid = fitr.second.fid;
          break;
        }
      }

      itr = context.field_info_map().find(
        {h.client_hash, hi.index_space});
      clog_assert(itr != context.field_info_map().end(),
        "invalid index space");

      auto& im = itr->second;

      for(auto& fitr : im){
        if(fitr.second.key == 
          utils::hash::client_internal_field_hash(
          utils::const_string_t("__flecsi_internal_adjacency_index__").
          hash(), hi.index_space)){
            adj.index_fid = fitr.second.fid;
            break;
        }
      }
#if FLECSI_RUNTIME_MODEL == FLECSI_RUNTIME_MODEL_legion
      auto ritr = ism.find(hi.from_index_space);
      clog_assert(ritr != ism.end(), "invalid from index space");
      adj.from_color_region = ritr->second.color_region;
      adj.from_primary_region = ritr->second.primary_lr;

      ritr = ism.find(hi.index_space);
      clog_assert(ritr != ism.end(), "invalid index space");
      adj.adj_region = ritr->second.color_region;
#endif
      ++handle_index;
    }

    return h;
  }
}; // struct data_client_policy_handler__


template<
  typename DATA_POLICY
>
struct client_data__
{
  //--------------------------------------------------------------------------//
  //! Register a data client with the FleCSI runtime.
  //!
  //! @tparam DATA_CLIENT_TYPE The data client type.
  //! @tparam NAMESPACE_HASH   The namespace key. Namespaces allow separation
  //!                          of attribute names to avoid collisions.
  //! @tparam NAME_HASH        The attribute name.
  //!
  //! @ingroup data
  //--------------------------------------------------------------------------//

  template<
    typename DATA_CLIENT_TYPE,
    size_t NAMESPACE_HASH,
    size_t NAME_HASH
  >
  static
  bool
  register_data_client(
    std::string const & name
  )
  {
    using wrapper_t = client_registration_wrapper__<
      typename DATA_CLIENT_TYPE::type_identifier_t,
      NAMESPACE_HASH,
      NAME_HASH
    >;

    const size_t client_key = 
      typeid(typename DATA_CLIENT_TYPE::type_identifier_t).hash_code();
    const size_t key = NAMESPACE_HASH ^ NAME_HASH;

    return storage_t::instance().register_client(client_key, key,
      wrapper_t::register_callback);
  } // register_data_client

  template<
    typename DATA_CLIENT_TYPE,
    size_t NAMESPACE_HASH,
    size_t NAME_HASH
  >
  static
  data_client_handle__<DATA_CLIENT_TYPE, 0>
  get_client_handle()
  {
    using data_client_policy_handler_t = 
      data_client_policy_handler__<
        typename DATA_CLIENT_TYPE::type_identifier_t
      >;
    return data_client_policy_handler_t::template 
      get_client_handle<DATA_CLIENT_TYPE, NAMESPACE_HASH, NAME_HASH>();
  }

}; // struct client_data__

} // namespace data
} // namespace flecsi

//----------------------------------------------------------------------------//
// This include file defines the FLECSI_RUNTIME_DATA_POLICY used below.
//----------------------------------------------------------------------------//

#include "flecsi/runtime/flecsi_runtime_data_policy.h"

namespace flecsi {
namespace data {

using client_data_t = client_data__<FLECSI_RUNTIME_DATA_POLICY>;

} // namespace data
} // namespace flecsi

#endif // flecsi_data_client_h

/*~-------------------------------------------------------------------------~-*
 * Formatting options for vim.
 * vim: set tabstop=2 shiftwidth=2 expandtab :
 *~-------------------------------------------------------------------------~-*/<|MERGE_RESOLUTION|>--- conflicted
+++ resolved
@@ -219,14 +219,11 @@
 
     auto& ism = context.index_space_data_map();
 
-<<<<<<< HEAD
     h.client_hash = 
       typeid(typename DATA_CLIENT_TYPE::type_identifier_t).hash_code();
-=======
     h.client_hash = typeid(DATA_CLIENT_TYPE).hash_code();
     h.name_hash = NAME_HASH;
     h.namespace_hash = NAMESPACE_HASH;
->>>>>>> d1929a84
 
     entity_walker_t entity_walker;
     entity_walker.template walk_types<entity_types_t>();
