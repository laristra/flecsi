/*
    @@@@@@@@  @@           @@@@@@   @@@@@@@@ @@
   /@@/////  /@@          @@////@@ @@////// /@@
   /@@       /@@  @@@@@  @@    // /@@       /@@
   /@@@@@@@  /@@ @@///@@/@@       /@@@@@@@@@/@@
   /@@////   /@@/@@@@@@@/@@       ////////@@/@@
   /@@       /@@/@@//// //@@    @@       /@@/@@
   /@@       @@@//@@@@@@ //@@@@@@  @@@@@@@@ /@@
   //       ///  //////   //////  ////////  //

   Copyright (c) 2016, Los Alamos National Security, LLC
   All rights reserved.
                                                                              */
#pragma once

/*! @file */

#include <flecsi/data/client.h>
#include <flecsi/data/common/data_types.h>
#include <flecsi/data/field.h>
#include <flecsi/data/internal_client.h>
#include <ristra-utils/utils/macros.h>

#include <ristra-utils/utils/const_string.h>

#include <flecsi/utils/common.h>

/*!
  @def flecsi_register_data_client

  This macro registers a data client with the FleCSI runtime. This call
  does not necessarily cause memory to be allocated. It's primary function
  is to describe the data to the runtime. Memory allocation will likely be
  deferred.

  @param client_type  The \ref data_client_t type.
  @param nspace       The namespace to use to register the variable.
  @param name         The name of the data variable to register.

  @ingroup data
 */

#define flecsi_register_data_client(client_type, nspace, name)                 \
  /* MACRO IMPLEMENTATION */                                                   \
                                                                               \
  /* Call the storage policy to register the data */                           \
  inline bool client_type##_##nspace##_##name##_data_client_registered =       \
      flecsi::data::data_client_interface_t::register_data_client<             \
          client_type,                                                         \
          ristra::utils::const_string_t{EXPAND_AND_STRINGIFY(nspace)}.hash(),  \
          ristra::utils::const_string_t{EXPAND_AND_STRINGIFY(name)}.hash()>(   \
          {EXPAND_AND_STRINGIFY(name)})

/*!
  @def flecsi_register_field

  This macro registers field data with a data_client_t type. Data
  registration creates a data attribute for the given client type.
  This call does not necessarily cause memory to be allocated. Its
  primary function is to describe the field data to the runtime.
  Memory allocation will likely be deferred.

  @param client_type   The \ref data_client_t type.
  @param nspace        The namespace to use to register the variable.
  @param name          The name of the data variable to register.
  @param data_type     The data type to store, e.g., double or my_type_t.
  @param storage_class The storage type for the data \ref storage_class_t.
  @param versions      The number of versions of the data to register. This
                       parameter can be used to manage multiple data versions,
                       e.g., for new and old state.

  @ingroup data
 */

#define flecsi_register_field(client_type, nspace, name, data_type,            \
  storage_class, versions, ...)                                                \
  /* MACRO IMPLEMENTATION */                                                   \
                                                                               \
  /* Call the storage policy to register the data */                           \
  inline bool client_type##_##nspace##_##name##_data_registered =              \
      flecsi::data::field_interface_t::register_field<                         \
          client_type, flecsi::data::storage_class, data_type,                 \
          ristra::utils::const_string_t{EXPAND_AND_STRINGIFY(nspace)}.hash(),  \
          ristra::utils::const_string_t{EXPAND_AND_STRINGIFY(name)}.hash(),    \
          versions, ##__VA_ARGS__>({EXPAND_AND_STRINGIFY(name)})

/*!
  @def flecsi_register_global

  This macro registers global field data.
  This call does not necessarily cause memory to be allocated. Its
  primary function is to describe the field data to the runtime.
  Memory allocation will likely be deferred.

  @param nspace        The namespace to use to register the variable.
  @param name          The name of the data variable to register.
  @param data_type     The data type to store, e.g., double or my_type_t.
  @param storage_class The storage type for the data \ref storage_class_t.
  @param versions      The number of versions of the data to register. This
                       parameter can be used to manage multiple data versions,
                       e.g., for new and old state.

  @ingroup data
 */

#define flecsi_register_global(nspace, name, data_type, versions)              \
  /* MACRO IMPLEMENTATION */                                                   \
                                                                               \
  /* Call the storage policy to register the data */                           \
  inline bool client_type##_##nspace##_##name##_data_registered =              \
      flecsi::data::field_interface_t::register_field<                         \
          flecsi::data::global_data_client_t, flecsi::data::global, data_type, \
<<<<<<< HEAD
          ristra::utils::const_string_t{EXPAND_AND_STRINGIFY(nspace)}.hash(),  \
          ristra::utils::const_string_t{EXPAND_AND_STRINGIFY(name)}.hash(),    \
          versions, flecsi::execution::internal_index_space::global_is,        \
          ##__VA_ARGS__>({EXPAND_AND_STRINGIFY(name)})
=======
          flecsi::utils::const_string_t{EXPAND_AND_STRINGIFY(nspace)}.hash(),  \
          flecsi::utils::const_string_t{EXPAND_AND_STRINGIFY(name)}.hash(),    \
          versions, flecsi::execution::internal_index_space::global_is>        \
             ({EXPAND_AND_STRINGIFY(name)})
>>>>>>> 2c0c8a13

/*!
  @def flecsi_register_color

  This macro registers color field data.
  This call does not necessarily cause memory to be allocated. Its
  primary function is to describe the field data to the runtime.
  Memory allocation will likely be deferred.

  @param nspace        The namespace to use to register the variable.
  @param name          The name of the data variable to register.
  @param data_type     The data type to store, e.g., double or my_type_t.
  @param versions      The number of versions of the data to register. This
                       parameter can be used to manage multiple data versions,
                       e.g., for new and old state.

  @ingroup data
 */

#define flecsi_register_color(nspace, name, data_type, versions)               \
  /* MACRO IMPLEMENTATION */                                                   \
                                                                               \
  /* Call the storage policy to register the data */                           \
  inline bool client_type##_##nspace##_##name##_data_registered =              \
      flecsi::data::field_interface_t::register_field<                         \
          flecsi::data::color_data_client_t, flecsi::data::color, data_type,   \
<<<<<<< HEAD
          ristra::utils::const_string_t{EXPAND_AND_STRINGIFY(nspace)}.hash(),  \
          ristra::utils::const_string_t{EXPAND_AND_STRINGIFY(name)}.hash(),    \
          versions, flecsi::execution::internal_index_space::color_is,         \
          ##__VA_ARGS__>({EXPAND_AND_STRINGIFY(name)})
=======
          flecsi::utils::const_string_t{EXPAND_AND_STRINGIFY(nspace)}.hash(),  \
          flecsi::utils::const_string_t{EXPAND_AND_STRINGIFY(name)}.hash(),    \
          versions, flecsi::execution::internal_index_space::color_is>         \
             ({EXPAND_AND_STRINGIFY(name)})
>>>>>>> 2c0c8a13

/*!
  @def flecsi_get_handle

  Access data with a data_client_t instance.

  @param client        The data_client_t instance with which to access
                       the data.
  @param nspace        The namespace to use to access the variable.
  @param name          The name of the data variable to access.
  @param data_type     The data type to access, e.g., double or my_type_t.
  @param storage_class The storage type for the data \ref storage_class_t.
  @param version       The version number of the data to access. This
                       parameter can be used to manage multiple data versions,
                       e.g., for new and old state.

  @ingroup data
 */

#define flecsi_get_handle(                                                     \
    client_handle, nspace, name, data_type, storage_class, version)            \
  /* MACRO IMPLEMENTATION */                                                   \
                                                                               \
  /* Call the storage policy to get a handle to the data */                    \
  flecsi::data::field_interface_t::get_handle<                                 \
      typename flecsi::data_client_type__<decltype(client_handle)>::type,      \
      flecsi::data::storage_class, data_type,                                  \
      ristra::utils::const_string_t{EXPAND_AND_STRINGIFY(nspace)}.hash(),      \
      ristra::utils::const_string_t{EXPAND_AND_STRINGIFY(name)}.hash(),        \
      version>(client_handle)

/*!
  @def flecsi_get_global

  Access global data

  @param nspace        The namespace to use to access the variable.
  @param name          The name of the data variable to access.
  @param data_type     The data type to access, e.g., double or my_type_t.
  @param storage_class The storage type for the data \ref storage_class_t.
  @param version       The version number of the data to access. This
                       parameter can be used to manage multiple data versions,
                       e.g., for new and old state.

  @ingroup data
 */

#define flecsi_get_global(nspace, name, data_type, version)                    \
  /* MACRO IMPLEMENTATION */                                                   \
                                                                               \
  /* WARNING: This macro returns a handle. Don't add terminations! */          \
  flecsi_get_handle(                                                           \
      flecsi_get_client_handle(                                                \
          flecsi::data::global_data_client_t, global_client, global_client),   \
      nspace, name, data_type, global, version)

/*!
  @def flecsi_get_color

  Access color data

  @param nspace        The namespace to use to access the variable.
  @param name          The name of the data variable to access.
  @param data_type     The data type to access, e.g., double or my_type_t.
  @param version       The version number of the data to access. This
                       parameter can be used to manage multiple data versions,
                       e.g., for new and old state.

  @ingroup data
 */

#define flecsi_get_color(nspace, name, data_type, version)                     \
  /* MACRO IMPLEMENTATION */                                                   \
                                                                               \
  /* WARNING: This macro returns a handle. Don't add terminations! */          \
  flecsi_get_handle(                                                           \
      flecsi_get_client_handle(                                                \
          flecsi::data::color_data_client_t, color_client, color_client),      \
      nspace, name, data_type, color, version)

/*!
  @def flecsi_get_client_handle

  Access a data client.

  @param client       The data_client_t type.
  @param nspace       The namespace to use to access the variable.
  @param name         The name of the data variable to access.

  @ingroup data
 */

#define flecsi_get_client_handle(client_type, nspace, name)                    \
  /* MACRO IMPLEMENTATION */                                                   \
                                                                               \
  /* Call the storage policy to get a handle to the data client */             \
  flecsi::data::data_client_interface_t::get_client_handle<                    \
      client_type,                                                             \
      ristra::utils::const_string_t{EXPAND_AND_STRINGIFY(nspace)}.hash(),      \
      ristra::utils::const_string_t{EXPAND_AND_STRINGIFY(name)}.hash()>()

/*!
  @def flecsi_get_handles

  Get a list of all accessors in the namespace of a certain type.

  @param client        The data_client_t instance with which to access
                       the data.
  @param nspace        The namespace to use to access the variables.
  @param data_type     The data type to access, e.g., double or my_type_t.
  @param storage_class The storage type for the data \ref storage_class_t.
  @param version       The version number of the data to access. This
                       parameter can be used to manage multiple data versions,
                       e.g., for new and old state.
  @param predicate     The predicate function to test an accessor against to
                       figure out whether it get added to the returned list.

  @remark  This version is confined to search only within a namespace.

  @ingroup data
 */

#define flecsi_get_handles(                                                    \
    client, nspace, data_type, storage_class, version, ...)                    \
  /* MACRO IMPLEMENTATION */                                                   \
                                                                               \
  /* Call the storage policy to get the handles to the data */                 \
  flecsi::data::field_interface_t::get_handles<                                \
      flecsi::data::storage_class, data_type,                                  \
      ristra::utils::const_string_t{EXPAND_AND_STRINGIFY(nspace)}.hash()>(     \
      client, version, ##__VA_ARGS__)

/*!
  @def flecsi_get_handles_all

  Get a list of all accessors in the namespace of a certain type.

  @param client        The data_client_t instance with which to access
                       the data from.
  @param data_type     The data type to access, e.g., double or my_type_t.
  @param storage_class The storage type for the data \ref storage_class_t.
  @param version       The version number of the data to access. This
                       parameter can be used to manage multiple data versions,
                       e.g., for new and old state.
  @param predicate     The predicate function to test an accessor against to
                       figure out whether it get added to the returned list.

  @remark This version searches all namespaces.

  @ingroup data
 */

#define flecsi_get_handles_all(client, data_type, storage_class, version, ...) \
  /* MACRO IMPLEMENTATION */                                                   \
                                                                               \
  /* Call the storage policy to get the handles to the data */                 \
  flecsi::data::field_interface_t::get_handles<                                \
      flecsi::data::storage_class, data_type>(client, version, ##__VA_ARGS__)

/*!
  @def flecsi_is_at

  Select state variables in the given virtual index space. This macro
  defines a predicate function to select the virtual index space.

  @param index_space State data must be registered in this index space
                     to meet the predicate criterium. Valid index spaces
                     depend on the particular specialization in use.

  @return True if the state is registered in the specified
          virtual index space, false, otherwise.

  @remark The index_space can't match anything in the underlying
          storage container.

  @ingroup data
 */

#define flecsi_is_at(index_space)                                              \
  /* MACRO IMPLEMENTATION */                                                   \
                                                                               \
  /* Define a lambda function predicate to test the index space */             \
  [](const auto & a) { return a.index_space() == index_space; }

/*!
  @def flecsi_has_attribute_at

  Select specific variables in an index space with an attribute.

  Predicate function to select state variables that have been tagged with
  some attribute AND are defined in a specific virtual index space.

  @param attribute The attribute to search.
  @param index_space State data must be registered in this index space
                     to meet the predicate criterium. Valid index spaces
                     depend on the particular specialization in use.

  @return True if the state is persistent and is registered in
          the specified virtual index space, false, otherwise.

  @remark The index_space can't match anything in the underlying
          storage container.

  @ingroup data
 */

#define flecsi_has_attribute_at(attribute, index_space)                        \
  /* MACRO IMPLEMENTATION */                                                   \
                                                                               \
  /* Define a lambda function predicate to select the index space */           \
  [](const auto & a) {                                                         \
    return a.attributes().test(attribute) && a.index_space() == index_space;   \
  }

/*!
  @def flecsi_has_attribute

  Test variables for a particular attribute.

  Predicate function to select state variables that have been tagged with
  some attribute AND are defined in a specific virtual index space.

  @param attribute The attribute to search.

  @return True if the state is persistent and is registered in
          the specified virtual index space, false, otherwise.

  @remark The index_space can't match anything in the underlying
          storage container.

  @ingroup data
 */

#define flecsi_has_attribute(attribute)                                        \
  /* MACRO IMPLEMENTATION */                                                   \
                                                                               \
  /* Define a lambda predicate function to test the attribute */               \
  [](const auto & a) { return a.attributes().test(attribute); }

/*!
  @def flecsi_get_mutator

  Get a mutator handle for sparse data. A mutator allows for the sparse
  allocation of new entries associated with an index as well as for
  erasing existing entries.

  @param client_handle the data client handle
  @param nspace data namespace
  @param name data names
  @param data_type data type e.g. float, long --
    any data type so long as it is trivially copyable
  @param storage_class storage class, e.g. dense, sparse
  @param version version number
  @param slots number of slots to use for data commit --
    for optimal performance this should roughly be set to the expected
    number of entries that will be inserted per index although, it is fine
    if the number of inserted entries exceeds this value.

  @return a mutator handle

  @ingroup data
 */

#define flecsi_get_mutator(                                                    \
    client_handle, nspace, name, data_type, storage_class, version, slots)     \
  /* MACRO IMPLEMENTATION */                                                   \
                                                                               \
  /* Call the storage policy to get a handle to the data */                    \
  flecsi::data::field_interface_t::get_mutator<                                \
      typename flecsi::data_client_type__<decltype(client_handle)>::type,      \
      flecsi::data::storage_class, data_type,                                  \
      ristra::utils::const_string_t{EXPAND_AND_STRINGIFY(nspace)}.hash(),      \
      ristra::utils::const_string_t{EXPAND_AND_STRINGIFY(name)}.hash(),        \
      version>(client_handle, slots)

/*!
 FIXME documentation
*/
#define flecsi_get_all_handles(                                                \
    client, storage_class, handles, hashes, namespaces, versions)              \
                                                                               \
  flecsi::data::field_interface_t::get_all_handles<                            \
      flecsi::data::storage_class>(                                            \
      client, handles, hashes, namespaces, versions)

/*!
  FIXME documentation
*/
#define flecsi_put_all_handles(                                                \
    client, storage_class, num_handles, handles, hashes, namespaces, versions) \
                                                                               \
  flecsi::data::field_interface_t::put_all_handles<                            \
      flecsi::data::storage_class>(                                            \
      client, num_handles, handles, hashes, namespaces, versions)<|MERGE_RESOLUTION|>--- conflicted
+++ resolved
@@ -110,17 +110,10 @@
   inline bool client_type##_##nspace##_##name##_data_registered =              \
       flecsi::data::field_interface_t::register_field<                         \
           flecsi::data::global_data_client_t, flecsi::data::global, data_type, \
-<<<<<<< HEAD
-          ristra::utils::const_string_t{EXPAND_AND_STRINGIFY(nspace)}.hash(),  \
-          ristra::utils::const_string_t{EXPAND_AND_STRINGIFY(name)}.hash(),    \
-          versions, flecsi::execution::internal_index_space::global_is,        \
-          ##__VA_ARGS__>({EXPAND_AND_STRINGIFY(name)})
-=======
           flecsi::utils::const_string_t{EXPAND_AND_STRINGIFY(nspace)}.hash(),  \
           flecsi::utils::const_string_t{EXPAND_AND_STRINGIFY(name)}.hash(),    \
           versions, flecsi::execution::internal_index_space::global_is>        \
              ({EXPAND_AND_STRINGIFY(name)})
->>>>>>> 2c0c8a13
 
 /*!
   @def flecsi_register_color
@@ -147,17 +140,10 @@
   inline bool client_type##_##nspace##_##name##_data_registered =              \
       flecsi::data::field_interface_t::register_field<                         \
           flecsi::data::color_data_client_t, flecsi::data::color, data_type,   \
-<<<<<<< HEAD
-          ristra::utils::const_string_t{EXPAND_AND_STRINGIFY(nspace)}.hash(),  \
-          ristra::utils::const_string_t{EXPAND_AND_STRINGIFY(name)}.hash(),    \
-          versions, flecsi::execution::internal_index_space::color_is,         \
-          ##__VA_ARGS__>({EXPAND_AND_STRINGIFY(name)})
-=======
           flecsi::utils::const_string_t{EXPAND_AND_STRINGIFY(nspace)}.hash(),  \
           flecsi::utils::const_string_t{EXPAND_AND_STRINGIFY(name)}.hash(),    \
           versions, flecsi::execution::internal_index_space::color_is>         \
              ({EXPAND_AND_STRINGIFY(name)})
->>>>>>> 2c0c8a13
 
 /*!
   @def flecsi_get_handle
