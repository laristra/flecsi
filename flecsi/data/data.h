--- conflicted
+++ resolved
@@ -104,21 +104,12 @@
                                                                                \
   /* Call the storage policy to register the data */                           \
   inline bool client_type##_##nspace##_##name##_data_registered =              \
-<<<<<<< HEAD
-    flecsi::data::field_interface_t::register_field<                           \
-      flecsi::data::global_data_client_t, flecsi::data::global, data_type,     \
-      flecsi::utils::const_string_t{EXPAND_AND_STRINGIFY(nspace)}.hash(),      \
-      flecsi::utils::const_string_t{EXPAND_AND_STRINGIFY(name)}.hash(),        \
-      versions, flecsi::execution::internal_index_space::global_is,            \
-      ##__VA_ARGS__>({EXPAND_AND_STRINGIFY(name)})
-=======
       flecsi::data::field_interface_t::register_field<                         \
           flecsi::data::global_data_client_t, flecsi::data::global, data_type, \
           flecsi::utils::const_string_t{EXPAND_AND_STRINGIFY(nspace)}.hash(),  \
           flecsi::utils::const_string_t{EXPAND_AND_STRINGIFY(name)}.hash(),    \
           versions, flecsi::execution::internal_index_space::global_is>        \
              ({EXPAND_AND_STRINGIFY(name)})
->>>>>>> ba1204fb
 
 /*!
   @def flecsi_register_color
@@ -143,21 +134,12 @@
                                                                                \
   /* Call the storage policy to register the data */                           \
   inline bool client_type##_##nspace##_##name##_data_registered =              \
-<<<<<<< HEAD
-    flecsi::data::field_interface_t::register_field<                           \
-      flecsi::data::color_data_client_t, flecsi::data::color, data_type,       \
-      flecsi::utils::const_string_t{EXPAND_AND_STRINGIFY(nspace)}.hash(),      \
-      flecsi::utils::const_string_t{EXPAND_AND_STRINGIFY(name)}.hash(),        \
-      versions, flecsi::execution::internal_index_space::color_is,             \
-      ##__VA_ARGS__>({EXPAND_AND_STRINGIFY(name)})
-=======
       flecsi::data::field_interface_t::register_field<                         \
           flecsi::data::color_data_client_t, flecsi::data::color, data_type,   \
           flecsi::utils::const_string_t{EXPAND_AND_STRINGIFY(nspace)}.hash(),  \
           flecsi::utils::const_string_t{EXPAND_AND_STRINGIFY(name)}.hash(),    \
           versions, flecsi::execution::internal_index_space::color_is>         \
              ({EXPAND_AND_STRINGIFY(name)})
->>>>>>> ba1204fb
 
 /*!
   @def flecsi_get_handle
