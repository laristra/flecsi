/*
    @@@@@@@@  @@           @@@@@@   @@@@@@@@ @@
   /@@/////  /@@          @@////@@ @@////// /@@
   /@@       /@@  @@@@@  @@    // /@@       /@@
   /@@@@@@@  /@@ @@///@@/@@       /@@@@@@@@@/@@
   /@@////   /@@/@@@@@@@/@@       ////////@@/@@
   /@@       /@@/@@//// //@@    @@       /@@/@@
   /@@       @@@//@@@@@@ //@@@@@@  @@@@@@@@ /@@
   //       ///  //////   //////  ////////  //

   Copyright (c) 2016, Los Alamos National Security, LLC
   All rights reserved.
                                                                              */
#pragma once

/*! @file */

#include <flecsi/data/common/data_reference.h>

namespace flecsi {

/*!
  This empty base class is the base of all accessors and is used by the
  handle tuple walkers for type checking.
 */

struct data_client_handle_base_t : public data::data_reference_base_t {};

/*!
  This class provides template parameters for data client type
  and permissions - either read or write - and the common fields
  such as necessary hashes used by various data client types such as
  set and mesh topology.
 */

template<typename DATA_CLIENT_TYPE, size_t PERMISSIONS, typename DATA_POLICY>
struct data_client_handle_base_u : public DATA_CLIENT_TYPE,
                                   public DATA_POLICY,
                                   public data_client_handle_base_t {
  using type = DATA_CLIENT_TYPE;

  data_client_handle_base_u() {}

  /*!
    This method is used to ensure that the data client handle is never
    constructed in calling a task with the unmapped (0) permissions.
   */

  template<size_t UNMAPPED_PERMISSIONS>
  data_client_handle_base_u(const data_client_handle_base_u<DATA_CLIENT_TYPE,
    UNMAPPED_PERMISSIONS,
    DATA_POLICY> & h)
    : DATA_POLICY(h), DATA_CLIENT_TYPE(h), type_hash(h.type_hash),
      name_hash(h.name_hash), namespace_hash(h.namespace_hash) {
    static_assert(
      UNMAPPED_PERMISSIONS == 0, "passing mapped client handle to task args");
  }

<<<<<<< HEAD
  data_client_handle_base_u(const data_client_handle_base_u & h)
    : DATA_CLIENT_TYPE(h), DATA_POLICY(h), type_hash(h.type_hash),
      name_hash(h.name_hash), namespace_hash(h.namespace_hash) {}

=======
>>>>>>> a88b34f9
  size_t type_hash;
  size_t name_hash;
  size_t namespace_hash;
}; // struct data_client_handle_base_u

template<typename T>
struct data_client_type_u {};

template<typename DATA_CLIENT_TYPE, size_t PERMISSIONS, typename DATA_POLICY>
struct data_client_type_u<flecsi::
    data_client_handle_base_u<DATA_CLIENT_TYPE, PERMISSIONS, DATA_POLICY>> {
  using type = DATA_CLIENT_TYPE;
};

} // namespace flecsi

#include <flecsi/runtime/flecsi_runtime_data_client_handle_policy.h>

namespace flecsi {

template<typename T, std::size_t Perms>
using data_client_handle =
  data_client_handle_base_u<T, Perms, FLECSI_RUNTIME_DATA_CLIENT_HANDLE_POLICY>;

/*!
  The data_handle_u type is the high-level data handle type.

  @tparam DATA_CLIENT_TYPE The client type.
  @tparam DATA_POLICY      The data policy for this handle type.

  @ingroup data
 */

template<typename DATA_CLIENT_TYPE, size_t PERMISSIONS>
using data_client_handle_u =
  data_client_handle<DATA_CLIENT_TYPE, PERMISSIONS> &;

} // namespace flecsi<|MERGE_RESOLUTION|>--- conflicted
+++ resolved
@@ -56,13 +56,6 @@
       UNMAPPED_PERMISSIONS == 0, "passing mapped client handle to task args");
   }
 
-<<<<<<< HEAD
-  data_client_handle_base_u(const data_client_handle_base_u & h)
-    : DATA_CLIENT_TYPE(h), DATA_POLICY(h), type_hash(h.type_hash),
-      name_hash(h.name_hash), namespace_hash(h.namespace_hash) {}
-
-=======
->>>>>>> a88b34f9
   size_t type_hash;
   size_t name_hash;
   size_t namespace_hash;
