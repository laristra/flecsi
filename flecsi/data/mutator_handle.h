/*
    @@@@@@@@  @@           @@@@@@   @@@@@@@@ @@
   /@@/////  /@@          @@////@@ @@////// /@@
   /@@       /@@  @@@@@  @@    // /@@       /@@
   /@@@@@@@  /@@ @@///@@/@@       /@@@@@@@@@/@@
   /@@////   /@@/@@@@@@@/@@       ////////@@/@@
   /@@       /@@/@@//// //@@    @@       /@@/@@
   /@@       @@@//@@@@@@ //@@@@@@  @@@@@@@@ /@@
   //       ///  //////   //////  ////////  //

   Copyright (c) 2016, Los Alamos National Security, LLC
   All rights reserved.
                                                                              */
#pragma once

/*! @file */

#include <algorithm>
#include <cstring>
#include <limits>
#include <map>
#include <memory>
#include <set>
#include <unordered_map>
#include <vector>

#include <flecsi/data/common/data_types.h>

namespace flecsi {

//----------------------------------------------------------------------------//
//! This class is used to implement the mutator for sparse data. It contains
//! methods which implement commit functionality to pack the mutator's
//! temporary slots and spare (overflow) map into the final commit buffer.
//! This class implements functionality for both normal sparse data and the
//! ragged sparse data type.
//----------------------------------------------------------------------------//

template<typename T, typename MUTATOR_POLICY>
class mutator_handle_base_u : public MUTATOR_POLICY
{
public:
  using entry_value_t = data::sparse_entry_value_u<T>;

  using offset_t = data::sparse_data_offset_t;

  using index_t = uint64_t;

  size_t * num_exclusive_insertions;

  struct partition_info_t {
    size_t count[3];
    size_t start[3];
    size_t end[3];
  };

  struct commit_info_t {
    offset_t * offsets;
    entry_value_t * entries[3];
  };

  //--------------------------------------------------------------------------//
  //! Default constructor.
  //--------------------------------------------------------------------------//

  mutator_handle_base_u(size_t num_exclusive,
    size_t num_shared,
    size_t num_ghost,
    size_t max_entries_per_index,
    size_t num_slots)
    : num_entries_(num_exclusive + num_shared + num_ghost),
      num_exclusive_(num_exclusive),
      max_entries_per_index_(max_entries_per_index), num_slots_(num_slots) {
    pi_.count[0] = num_exclusive;
    pi_.count[1] = num_shared;
    pi_.count[2] = num_ghost;

    pi_.start[0] = 0;
    pi_.end[0] = num_exclusive;

    pi_.start[1] = num_exclusive;
    pi_.end[1] = num_exclusive + num_shared;

    pi_.start[2] = pi_.end[1];
    pi_.end[2] = pi_.end[1] + num_ghost;
  }

  mutator_handle_base_u(size_t max_entries_per_index, size_t num_slots)
    : max_entries_per_index_(max_entries_per_index), num_slots_(num_slots) {}

  mutator_handle_base_u(const mutator_handle_base_u & b) = default;

  ~mutator_handle_base_u() {}

  void init(size_t num_exclusive,
    size_t num_shared,
    size_t num_ghost,
    size_t max_entries_per_index,
    size_t num_slots) {
    num_entries_ = num_exclusive + num_shared + num_ghost;
    num_exclusive_ = num_exclusive;

    pi_.count[0] = num_exclusive;
    pi_.count[1] = num_shared;
    pi_.count[2] = num_ghost;

    pi_.start[0] = 0;
    pi_.end[0] = num_exclusive;

    pi_.start[1] = num_exclusive;
    pi_.end[1] = num_exclusive + num_shared;

    pi_.start[2] = pi_.end[1];
    pi_.end[2] = pi_.end[1] + num_ghost;

    init();
  }

  void init() {
    offsets_ = new offset_t[num_entries_];
    entries_ = new entry_value_t[num_entries_ * num_slots_];
    spare_map_ = new spare_map_t;
  }

  size_t commit(commit_info_t * ci) {
    if(erase_set_) {
      return commit_<true>(ci);
    }
    else {
      if(ragged_changes_map_) {
        return raggedCommit_(ci);
      }
      else {
        return commit_<false>(ci);
      }
    }
  } // operator ()

  template<bool ERASE>
  size_t commit_(commit_info_t * ci) {
    assert(offsets_ && "uninitialized mutator");
    ci_ = *ci;

    size_t num_exclusive_entries = ci->entries[1] - ci->entries[0];

    entry_value_t * entries = ci->entries[0];
    offset_t * offsets = ci->offsets;

    entry_value_t * cbuf = new entry_value_t[num_exclusive_entries];

    entry_value_t * cptr = cbuf;
    entry_value_t * eptr = entries;

    size_t offset = 0;

    for(size_t i = 0; i < num_exclusive_; ++i) {
      const offset_t & oi = offsets_[i];
      offset_t & coi = offsets[i];

      entry_value_t * sptr = entries_ + i * num_slots_;

      size_t num_existing = coi.count();
      size_t used_slots = oi.count();

      size_t num_merged =
        merge<ERASE>(i, eptr, num_existing, sptr, used_slots, cptr);

      eptr += num_existing;
      coi.set_offset(offset);

      if(num_merged > 0) {
        cptr += num_merged;
        coi.set_count(num_merged);
        offset += num_merged;
      }
    }

    size_t num_exclusive_filled = cptr - cbuf;

    assert(cptr - cbuf <= num_exclusive_entries);
    std::memcpy(entries, cbuf, sizeof(entry_value_t) * num_exclusive_filled);
    delete[] cbuf;

    size_t start = num_exclusive_;
    size_t end = start + pi_.count[1] + pi_.count[2];

    cbuf = new entry_value_t[max_entries_per_index_];

    for(size_t i = start; i < end; ++i) {
      const offset_t & oi = offsets_[i];
      offset_t & coi = offsets[i];

      entry_value_t * eptr = entries + coi.start();

      entry_value_t * sptr = entries_ + i * num_slots_;

      size_t num_existing = coi.count();

      size_t used_slots = oi.count();

      size_t num_merged =
        merge<ERASE>(i, eptr, num_existing, sptr, used_slots, cbuf);

      if(num_merged > 0) {
        assert(num_merged <= max_entries_per_index_);
        std::memcpy(eptr, cbuf, sizeof(entry_value_t) * num_merged);
        coi.set_count(num_merged);
      }
    }

    delete[] cbuf;

    delete[] entries_;
    entries_ = nullptr;

    delete[] offsets_;
    offsets_ = nullptr;

    delete spare_map_;
    spare_map_ = nullptr;

    if(erase_set_) {
      delete erase_set_;
      erase_set_ = nullptr;
    }

    return num_exclusive_filled;
  }

  size_t raggedCommit_(commit_info_t * ci) {
    assert(offsets_ && "uninitialized mutator");

    size_t num_exclusive_entries = ci->entries[1] - ci->entries[0];

    entry_value_t * entries = ci->entries[0];
    offset_t * offsets = ci->offsets;

    for(auto & itr : *ragged_changes_map_) {
      num_exclusive_entries +=
        int64_t(itr.second.size) - int64_t(offsets[itr.first].count());
    }

    entry_value_t * cbuf = new entry_value_t[num_exclusive_entries];

    entry_value_t * cptr = cbuf;
    entry_value_t * eptr = entries;

    size_t offset = 0;

    for(size_t index = 0; index < num_exclusive_; ++index) {
      const offset_t & oi = offsets_[index];
      offset_t & coi = offsets[index];

      entry_value_t * sptr = entries_ + index * num_slots_;

      size_t num_existing = coi.count();
      size_t used_slots = oi.count();

      auto citr = ragged_changes_map_->find(index);

      ragged_changes_t * changes;

      if(citr != ragged_changes_map_->end()) {
        changes = &citr->second;
        apply_raggged_changes(changes, cptr, eptr, num_existing);
      }
      else {
        changes = nullptr;
        std::memcpy(cptr, eptr, sizeof(entry_value_t) * num_existing);
      }

      for(size_t j = 0; j < used_slots; ++j) {
        size_t k = sptr[j].entry;
        cptr[k].entry = k;
        cptr[k].value = sptr[j].value;
      }

      auto p = spare_map_->equal_range(index);
      auto itr = p.first;
      auto itr_end = p.second;
      while(itr != itr_end) {
        size_t k = itr->second.entry;
        cptr[k].entry = k;
        cptr[k].value = itr->second.value;
        ++itr;
      }

      coi.set_offset(offset);

      if(changes) {
        size_t resize = changes->size;

        if(changes->push_values) {
          std::vector<T> & values = *changes->push_values;
          size_t ri = resize - values.size();
          for(auto & vi : values) {
            cptr[ri].entry = ri;
            cptr[ri++].value = vi;
          }
        }

        coi.set_count(resize);
        offset += resize;
        cptr += resize;
      }
      else {
        offset += num_existing;
        cptr += num_existing;
      }

      eptr += num_existing;
    }

    size_t num_exclusive_filled = cptr - cbuf;

    std::memcpy(entries, cbuf, sizeof(entry_value_t) * num_exclusive_filled);
    delete[] cbuf;

    size_t start = num_exclusive_;
    size_t end = start + pi_.count[1] + pi_.count[2];

    cbuf = new entry_value_t[max_entries_per_index_];

<<<<<<< HEAD
    for(size_t index = start; index < end; ++index) {
      entry_value_t * eptr = ci->entries[1] + max_entries_per_index_ * index;

=======
    for (size_t index = start; index < end; ++index) {
>>>>>>> f80ab435
      const offset_t & oi = offsets_[index];
      offset_t & coi = offsets[index];

      entry_value_t * eptr = entries + coi.start();

      entry_value_t * sptr = entries_ + index * num_slots_;

      size_t num_existing = coi.count();

      size_t used_slots = oi.count();

      auto citr = ragged_changes_map_->find(index);

      ragged_changes_t * changes;

      if(citr != ragged_changes_map_->end()) {
        changes = &citr->second;
        apply_raggged_changes(changes, cbuf, eptr, num_existing);
      }
      else {
        changes = nullptr;
        std::memcpy(cbuf, eptr, sizeof(entry_value_t) * num_existing);
      }

      for(size_t j = 0; j < used_slots; ++j) {
        size_t k = sptr[j].entry;
        cbuf[k].entry = k;
        cbuf[k].value = sptr[j].value;
      }

      auto p = spare_map_->equal_range(index);
      auto itr = p.first;
      auto itr_end = p.second;
      while(itr != itr_end) {
        size_t k = itr->second.entry;
        cbuf[k].entry = k;
        cbuf[k].value = itr->second.value;
        ++itr;
      }

      size_t size;

      if(changes) {
        size = changes->size;

        assert(size <= max_entries_per_index_ &&
               "ragged data: exceeded max_entries_per_index in shared/ghost");

        if(changes->push_values) {
          std::vector<T> & values = *changes->push_values;
          size_t ri = size - values.size();
          for(auto & vi : values) {
            cptr[ri].entry = ri;
            cptr[ri++].value = vi;
          }
        }

        coi.set_count(size);
      }
      else {
        size = num_existing;
      }

      std::memcpy(eptr, cbuf, sizeof(entry_value_t) * size);
    }

    delete[] cbuf;

    delete[] entries_;
    entries_ = nullptr;

    delete[] offsets_;
    offsets_ = nullptr;

    delete spare_map_;
    spare_map_ = nullptr;

    delete ragged_changes_map_;
    ragged_changes_map_ = nullptr;

    return num_exclusive_filled;
  }

  size_t num_exclusive() const {
    return pi_.count[0];
  }

  size_t num_shared() const {
    return pi_.count[1];
  }

  size_t num_ghost() const {
    return pi_.count[2];
  }

  size_t max_entries_per_index() const {
    return max_entries_per_index_;
  }

  size_t number_exclusive_entries() const {
    return ci_.entries[1] - ci_.entries[0];
  }

  commit_info_t & commit_info() {
    return ci_;
  }

  const commit_info_t & commit_info() const {
    return ci_;
  }

  struct ragged_changes_t {
    ragged_changes_t(size_t size) : size(size) {}

    size_t size;
    std::unique_ptr<std::set<size_t>> erase_set = nullptr;
    std::unique_ptr<std::vector<T>> push_values = nullptr;
    std::unique_ptr<std::map<size_t, T>> insert_values = nullptr;

    void init_erase_set() {
      erase_set = std::unique_ptr<std::set<size_t>>(new std::set<size_t>);
    }

    void init_push_values() {
      push_values = std::unique_ptr<std::vector<T>>(new std::vector<T>);
    }

    void init_insert_values() {
      insert_values =
        std::unique_ptr<std::map<size_t, T>>(new std::map<size_t, T>);
    }
  };

  using spare_map_t = std::multimap<size_t, entry_value_t>;
  using erase_set_t = std::set<std::pair<size_t, size_t>>;
  using ragged_changes_map_t = std::unordered_map<size_t, ragged_changes_t>;

  partition_info_t pi_;
  size_t num_exclusive_;
  size_t max_entries_per_index_;
  size_t num_slots_;
  size_t num_entries_;
  offset_t * offsets_ = nullptr;
  entry_value_t * entries_ = nullptr;
  spare_map_t * spare_map_ = nullptr;
  erase_set_t * erase_set_ = nullptr;
  ragged_changes_map_t * ragged_changes_map_ = nullptr;
  commit_info_t ci_;

  //--------------------------------------------------------------------------//
  //! This is a helper method to commit() to merge both the slots buffer
  //! overflow/spare map, an existing buffer, into the destination buffer,
  //! giving precedence first to the spare map, then slots, then existing.
  //--------------------------------------------------------------------------//

  template<bool ERASE>
  size_t merge(size_t index,
    entry_value_t * existing,
    size_t num_existing,
    entry_value_t * slots,
    size_t num_slots,
    entry_value_t * dest) {

    constexpr size_t end = std::numeric_limits<size_t>::max();
    entry_value_t * existing_end = existing + num_existing;
    entry_value_t * slots_end = slots + num_slots;

    entry_value_t * dest_start = dest;

    auto p = spare_map_->equal_range(index);
    auto itr = p.first;

    size_t spare_entry = itr != p.second ? itr->second.entry : end;
    size_t slot_entry = slots < slots_end ? slots->entry : end;
    size_t existing_entry = existing < existing_end ? existing->entry : end;

    for(;;) {
      if(spare_entry < end && spare_entry <= slot_entry &&
         spare_entry <= existing_entry) {

        dest->entry = spare_entry;
        dest->value = itr->second.value;
        ++dest;

        while(slot_entry == spare_entry) {
          slot_entry = ++slots < slots_end ? slots->entry : end;
        }

<<<<<<< HEAD
        while(existing_entry == slot_entry ||
              (ERASE && erase_set_->find(std::make_pair(
                          index, existing_entry)) != erase_set_->end())) {
=======
        while (existing_entry == spare_entry ||
               (ERASE && erase_set_->find(std::make_pair(
                             index, existing_entry)) != erase_set_->end())) {
>>>>>>> f80ab435
          existing_entry = ++existing < existing_end ? existing->entry : end;
        }

        spare_entry = ++itr != p.second ? itr->second.entry : end;
      }
      else if(slot_entry < end && slot_entry <= existing_entry) {
        dest->entry = slot_entry;
        dest->value = slots->value;
        ++dest;

        while(existing_entry == slot_entry ||
              (ERASE && erase_set_->find(std::make_pair(
                          index, existing_entry)) != erase_set_->end())) {
          existing_entry = ++existing < existing_end ? existing->entry : end;
        }

        slot_entry = ++slots < slots_end ? slots->entry : end;
      }
      else if(existing_entry < end) {
        dest->entry = existing_entry;
        dest->value = existing->value;
        ++dest;

        existing_entry = ++existing < existing_end ? existing->entry : end;
      }
      else {
        break;
      }
    }

    return dest - dest_start;
  }

  void apply_raggged_changes(ragged_changes_t * changes,
    entry_value_t * cptr,
    entry_value_t * eptr,
    size_t num_existing) {
    size_t ri = 0;

    if(changes->insert_values && changes->erase_set) {
      auto iitr = changes->insert_values->begin();
      auto iitr_end = changes->insert_values->end();

      auto eitr = changes->erase_set->begin();
      auto eitr_end = changes->erase_set->end();

      for(size_t j = 0; j < num_existing; ++j) {
        if(iitr != iitr_end && iitr->first == j) {
          std::memcpy(&cptr[ri], &iitr->second, sizeof(iitr->second));
          ++ri;
          ++iitr;
        }

        if(eitr != eitr_end && *eitr == j) {
          ++eitr;
        }
        else {
          cptr[ri++] = eptr[j];
        }
      }
    }
    else if(changes->insert_values) {
      auto iitr = changes->insert_values->begin();
      auto iitr_end = changes->insert_values->end();

      for(size_t j = 0; j < num_existing; ++j) {
        if(iitr != iitr_end && iitr->first == j) {
          cptr[ri++].value = iitr->second;
          ++iitr;
        }

        cptr[ri++] = eptr[j];
      }
    }
    else if(changes->erase_set) {
      auto eitr = changes->erase_set->begin();
      auto eitr_end = changes->erase_set->end();

      for(size_t j = 0; j < num_existing; ++j) {
        if(eitr != eitr_end && *eitr == j) {
          ++eitr;
        }
        else {
          cptr[ri++] = eptr[j];
        }
      }
    }
    else {
      for(size_t j = 0; j < num_existing; ++j) {
        cptr[ri++] = eptr[j];
      }
    }
  }
};

} // namespace flecsi

#include <flecsi/runtime/flecsi_runtime_data_handle_policy.h>

namespace flecsi {

template<typename T>
using mutator_handle_u =
  mutator_handle_base_u<T, FLECSI_RUNTIME_MUTATOR_HANDLE_POLICY>;

} // namespace flecsi<|MERGE_RESOLUTION|>--- conflicted
+++ resolved
@@ -321,13 +321,7 @@
 
     cbuf = new entry_value_t[max_entries_per_index_];
 
-<<<<<<< HEAD
-    for(size_t index = start; index < end; ++index) {
-      entry_value_t * eptr = ci->entries[1] + max_entries_per_index_ * index;
-
-=======
     for (size_t index = start; index < end; ++index) {
->>>>>>> f80ab435
       const offset_t & oi = offsets_[index];
       offset_t & coi = offsets[index];
 
@@ -516,15 +510,9 @@
           slot_entry = ++slots < slots_end ? slots->entry : end;
         }
 
-<<<<<<< HEAD
-        while(existing_entry == slot_entry ||
-              (ERASE && erase_set_->find(std::make_pair(
-                          index, existing_entry)) != erase_set_->end())) {
-=======
         while (existing_entry == spare_entry ||
                (ERASE && erase_set_->find(std::make_pair(
                              index, existing_entry)) != erase_set_->end())) {
->>>>>>> f80ab435
           existing_entry = ++existing < existing_end ? existing->entry : end;
         }
 
