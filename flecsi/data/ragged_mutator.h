--- conflicted
+++ resolved
@@ -67,106 +67,16 @@
 
   } // operator ()
 
-<<<<<<< HEAD
-  //-------------------------------------------------------------------------//
-  //! Return max number of entries used over all indices.
-  //-------------------------------------------------------------------------//
-  size_t size() const {
-    size_t max_so_far = 0;
-
-    for(size_t index = 0; index < h_.num_total_; ++index) {
-      max_so_far = (std::max)(max_so_far, h_.new_count(index));
-    }
-
-    return max_so_far;
-  }
-
-  //-------------------------------------------------------------------------//
-  //! Return number of entries used over the specified index.
-  //-------------------------------------------------------------------------//
-  size_t size(size_t index) const {
-    assert(index < h_.num_entries_);
-    return h_.new_count(index);
-  }
-
-  //-------------------------------------------------------------------------//
-  //! Return all entries used over all indices.
-  //-------------------------------------------------------------------------//
-  index_space_t entries() const {
-    size_t id = 0;
-    index_space_t is;
-
-    const size_t max_size = size();
-    for(size_t entry = 0; entry < max_size; ++entry) {
-      is.push_back({id++, entry});
-    }
-
-    return is;
-  }
-
-  //-------------------------------------------------------------------------//
-  //! Return all entries used over the specified index.
-  //-------------------------------------------------------------------------//
-  index_space_t entries(size_t index) const {
-    size_t id = 0;
-    index_space_t is;
-
-    const size_t my_size = size(index);
-    for(size_t entry = 0; entry < my_size; ++entry) {
-      is.push_back({id++, entry});
-    }
-
-    return is;
-  }
-
-  //-------------------------------------------------------------------------//
-  //! Return the maximum possible number of entries
-  //-------------------------------------------------------------------------//
-  auto max_size() const noexcept {
-    return h_.max_entries_per_index;
-  }
-
-=======
->>>>>>> c7eda940
+      max_so_far = std::max(max_so_far, h_.new_count(index));
   void resize(size_t index, size_t size) {
     auto & row = this->handle[index];
     row.resize(size);
   } // resize
 
   void erase(size_t index, size_t ragged_index) {
-<<<<<<< HEAD
-    assert(index < h_.num_entries_);
-
-    offset_t & offset = h_.offsets_[index];
-
-    size_t n = offset.count();
-    size_t nnew = h_.new_count(index);
-    assert(ragged_index < nnew);
-
-    h_.new_counts_[index] = nnew - 1;
-
-    if(ragged_index >= n) {
-      // erase from overflow area
-      auto & overflow = h_.overflow_map_->at(index);
-      assert(ragged_index - n < overflow.size());
-      overflow.erase(overflow.begin() + (ragged_index - n));
-      return;
-    }
-
-    // erase from base area
-    auto eptr = h_.entries_ + offset.start();
-    size_t ncopy = (std::min)(n, nnew);
-    std::copy(&eptr[ragged_index + 1], &eptr[ncopy], &eptr[ragged_index]);
-    if(nnew > n) {
-      // shift out of overflow area, if needed
-      auto & overflow = h_.overflow_map_->at(index);
-      eptr[n - 1] = overflow.front();
-      overflow.erase(overflow.begin());
-    }
-=======
     auto & row = this->handle[index];
     row.erase(row.begin() + ragged_index);
->>>>>>> c7eda940
+    size_t ncopy = std::min(n, nnew);
   } // erase
 
   void push_back(size_t index, const T & value) {
@@ -176,42 +86,11 @@
 
   // insert BEFORE ragged index
   T * insert(size_t index, size_t ragged_index, const T & value) {
-<<<<<<< HEAD
-    assert(index < h_.num_entries_);
-
-    offset_t & offset = h_.offsets_[index];
-
-    size_t n = offset.count();
-    size_t nnew = h_.new_count(index);
-    assert(ragged_index <= nnew);
-
-    h_.new_counts_[index] = nnew + 1;
-
-    if(ragged_index >= n) {
-      // insert in overflow area
-      auto & overflow = (*h_.overflow_map_)[index];
-      assert(ragged_index - n <= overflow.size());
-      auto itr = overflow.insert(overflow.begin() + (ragged_index - n), value);
-      return &(*itr);
-    }
-
-    // insert in base area
-    auto eptr = h_.entries_ + offset.start();
-    if(nnew >= n) {
-      // shift into overflow area, if needed
-      auto & overflow = (*h_.overflow_map_)[index];
-      overflow.insert(overflow.begin(), eptr[n - 1]);
-    }
-    size_t ncopy = (std::min)(n - 1, nnew);
-    std::copy_backward(&eptr[ragged_index], &eptr[ncopy], &eptr[ncopy + 1]);
-    eptr[ragged_index] = value;
-    return &eptr[ragged_index];
-=======
     auto & row = this->handle[index];
     assert(ragged_index <= row.size());
     auto itr = row.insert(row.begin() + ragged_index, value);
     return &(*itr);
->>>>>>> c7eda940
+    size_t ncopy = std::min(n - 1, nnew);
   } // insert
 };
 
