--- conflicted
+++ resolved
@@ -45,22 +45,12 @@
 
   // These depend on color but are only used in specifying
   // the region requirements
-<<<<<<< HEAD
-  Legion::LogicalRegion offsets_entire_region;
-  Legion::LogicalPartition offsets_color_partition;
-  Legion::LogicalPartition offsets_exclusive_lp;
-  Legion::LogicalPartition offsets_shared_lp;
-  Legion::LogicalPartition offsets_ghost_lp;
-
-  Legion::LogicalPartition ghost_owners_offsets_lp;
-=======
   Legion::LogicalRegion entire_region;
   Legion::LogicalPartition color_partition;
   Legion::LogicalPartition exclusive_lp;
   Legion::LogicalPartition shared_lp;
   Legion::LogicalPartition ghost_lp;
   Legion::LogicalPartition ghost_owners_lp;
->>>>>>> aa615425
 
   Legion::LogicalRegion metadata_entire_region;
   Legion::LogicalPartition metadata_lp;
@@ -69,14 +59,6 @@
 
   Legion::Context context;
   Legion::Runtime * runtime;
-<<<<<<< HEAD
-
-  // Tuple-walk copies data_handle then discards updates at the end.
-  // Some pointers are necessary for updates to live between walks.
-  const Legion::STL::map<LegionRuntime::Arrays::coord_t,
-    LegionRuntime::Arrays::coord_t> * global_to_local_color_map_ptr;
-=======
->>>>>>> aa615425
 }; // class legion_sparse_data_handle_policy_t
 
 } // namespace flecsi
