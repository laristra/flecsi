/*~--------------------------------------------------------------------------~*
 *~--------------------------------------------------------------------------~*/

#pragma once

//----------------------------------------------------------------------------//
//! @file
//! @date Initial file creation: Jun 7, 2017
//----------------------------------------------------------------------------//

#include <cassert>
#include <map>
#include <unordered_map>
#include <vector>

#include <flecsi-config.h>

#if !defined(FLECSI_ENABLE_LEGION)
#error FLECSI_ENABLE_LEGION not defined! This file depends on Legion!
#endif

#include <legion.h>

#include <flecsi/coloring/adjacency_types.h>
#include <flecsi/coloring/coloring_types.h>
#include <flecsi/coloring/index_coloring.h>
#include <flecsi/execution/context.h>
#include <flecsi/execution/internal_index_space.h>
#include <flecsi/execution/legion/helper.h>
#include <flecsi/execution/legion/legion_tasks.h>

clog_register_tag(legion_data);

namespace flecsi {
namespace data {

/*!
  This class provides a centralized mechanism for creating Legion
  index spaces, field spaces, partitions, and logical regions using
  FleCSI data representation schemes: distributed 2d BLIS, global, and
  color, and mesh topology adjacency data. This class is instantiated
  to create such structures, but it is destroyed afterwards, then this
  data is retained in the execution context.

   @ingroup data
 */
  
class legion_data_t {
public:
  using coloring_info_t = coloring::coloring_info_t;

  using adjacency_info_t = coloring::adjacency_info_t;

  using index_subspace_info_t = execution::context_t::index_subspace_info_t;

  using coloring_info_map_t = std::unordered_map<size_t, coloring_info_t>;

  using indexed_coloring_info_map_t = std::map<size_t, coloring_info_map_t>;

  using sparse_index_space_info_t = 
    execution::context_t::sparse_index_space_info_t;

  using sparse_index_space_info_map_t = 
    std::map<size_t, sparse_index_space_info_t>;

  /*!
    Collects all of the information needed to represent a FleCSI BLIS
    index space.
   */
  struct index_space_t {
    size_t index_space_id;
    Legion::IndexSpace index_space;
    Legion::FieldSpace field_space;
    Legion::LogicalRegion logical_region;
    Legion::IndexPartition access_partition;
    Legion::IndexPartition color_partition;
    Legion::IndexPartition primary_partition;
    Legion::IndexPartition exclusive_partition;
    Legion::IndexPartition shared_partition;
    Legion::IndexPartition ghost_partition;
    size_t total_num_entities;
    bool sparse = false;
  };

  struct sparse_index_space_t{
    size_t index_space_id;
    Legion::IndexSpace index_space;
    Legion::FieldSpace field_space;
    Legion::LogicalRegion logical_region;
    Legion::IndexPartition index_partition;
    size_t max_exclusive_entries;
    size_t max_entries_per_index;
    size_t max_shared_ghost;
    size_t color_size;
  };

  /*!
    Collects all of the information needed to represent an index subspace.
   */
  struct index_subspace_t {
    size_t index_subspace_id;
    Legion::IndexSpace index_space;
    Legion::FieldSpace field_space;
    Legion::LogicalRegion logical_region;
    Legion::IndexPartition index_partition;
    size_t capacity;
    Legion::FieldID fid;
  };

  /*!
    Collects all of the information needed to represent a mesh topology
    adjacency index space.
   */
  struct adjacency_t {
    size_t index_space_id;
    size_t from_index_space_id;
    size_t to_index_space_id;
    Legion::IndexSpace index_space;
    Legion::FieldSpace field_space;
    Legion::LogicalRegion logical_region;
    Legion::IndexPartition index_partition;
    size_t max_conn_size;
  };

  legion_data_t(
      Legion::Context ctx,
      Legion::Runtime * runtime,
      size_t num_colors)
      : ctx_(ctx), runtime_(runtime), h(runtime, ctx), num_colors_(num_colors),
        color_bounds_(0, num_colors_ - 1),
        color_domain_(Legion::Domain::from_rect<1>(color_bounds_)) {}

  ~legion_data_t() {
    for (auto & itr : index_space_map_) {
      index_space_t & is = itr.second;

      runtime_->destroy_index_partition(ctx_, is.color_partition);
      runtime_->destroy_index_space(ctx_, is.index_space);
      runtime_->destroy_field_space(ctx_, is.field_space);
      runtime_->destroy_logical_region(ctx_, is.logical_region);
    }
    runtime_->destroy_index_space(ctx_, global_index_space_.index_space);
    runtime_->destroy_field_space(ctx_, global_index_space_.field_space);
    runtime_->destroy_logical_region(ctx_, global_index_space_.logical_region);

    runtime_->destroy_index_space(ctx_, color_index_space_.index_space);
    runtime_->destroy_field_space(ctx_, color_index_space_.field_space);
    runtime_->destroy_logical_region(ctx_, color_index_space_.logical_region);
  }

  void init_global_handles() {
    using namespace Legion;
    using namespace LegionRuntime;
    using namespace Arrays;

    using namespace execution;

    context_t & context = context_t::instance();

    // Create global index space
    const size_t index_space_id = execution::internal_index_space::global_is;

    index_spaces_.insert(index_space_id);

    global_index_space_.index_space_id = index_space_id;

    LegionRuntime::Arrays::Rect<1> bounds(
        LegionRuntime::Arrays::Point<1>(0), LegionRuntime::Arrays::Point<1>(1));

    Domain dom(Domain::from_rect<1>(bounds));

    global_index_space_.index_space = runtime_->create_index_space(ctx_, dom);
    attach_name(
        global_index_space_, global_index_space_.index_space,
        "global index space");

    // Read user + FleCSI registered field spaces
    global_index_space_.field_space = runtime_->create_field_space(ctx_);

    attach_name(
        global_index_space_, global_index_space_.field_space,
        "global field space");

    FieldAllocator allocator =
        runtime_->create_field_allocator(ctx_, global_index_space_.field_space);

    using field_info_t = context_t::field_info_t;

    for (const field_info_t & fi : context.registered_fields()) {
      if (fi.storage_class == global) {
        allocator.allocate_field(fi.size, fi.fid);
      } // if
    } // for

    global_index_space_.logical_region = runtime_->create_logical_region(
        ctx_, global_index_space_.index_space, global_index_space_.field_space);
    attach_name(
        global_index_space_, global_index_space_.logical_region,
        "global logical region");

  } // init_global_handles

  void init_from_coloring_info_map(
      const indexed_coloring_info_map_t & indexed_coloring_info_map,
      const sparse_index_space_info_map_t& sparse_info_map) {
    using namespace Legion;
    using namespace LegionRuntime;
    using namespace Arrays;

    for (auto & idx_space : indexed_coloring_info_map) {
      auto itr = sparse_info_map.find(idx_space.first);
      const sparse_index_space_info_t* sparse_info;
      
      if(itr != sparse_info_map.end()){
        sparse_info = &itr->second;
      }
      else{
        sparse_info = nullptr;
      }

      add_index_space(idx_space.first, idx_space.second, sparse_info);
    }

    // Create color index space
    {
      const size_t index_space_id = execution::internal_index_space::color_is;

      index_spaces_.insert(index_space_id);

      color_index_space_.index_space_id = index_space_id;

      color_index_space_.index_space =
          runtime_->create_index_space(ctx_, color_domain_);
      attach_name(
          color_index_space_, color_index_space_.index_space,
          "color index space");

      // Read user + FleCSI registered field spaces
      color_index_space_.field_space = runtime_->create_field_space(ctx_);

      attach_name(
          color_index_space_, color_index_space_.field_space,
          "color field space");
    } // scope

  } // init_from_coloring_info_map

  /*!
    Create a new BLIS index space.
   */
  void add_index_space(
      size_t index_space_id,
      const coloring_info_map_t & coloring_info_map,
      const sparse_index_space_info_t* sparse_info) {
    using namespace std;

    using namespace Legion;
    using namespace LegionRuntime;
    using namespace Arrays;

    using namespace execution;

    context_t & context = context_t::instance();

    index_space_t is;
    is.index_space_id = index_space_id;

    // Create expanded IndexSpace
    index_spaces_.insert(index_space_id);

    // Determine max size of a color partition
    is.total_num_entities = 0;
    for (auto color_idx : coloring_info_map) {
      {
        clog_tag_guard(legion_data);
        clog(trace) << "index: " << index_space_id
                    << " color: " << color_idx.first << " " << color_idx.second
                    << std::endl;
      } // scope

      is.total_num_entities = std::max(
          is.total_num_entities, color_idx.second.exclusive +
                                     color_idx.second.shared +
                                     color_idx.second.ghost);
    } // for color_idx

    {
      clog_tag_guard(legion_data);
      clog(trace) << "total_num_entities " << is.total_num_entities
                  << std::endl;
    } // scope

    // Create expanded index space
    LegionRuntime::Arrays::Rect<2> expanded_bounds =
        LegionRuntime::Arrays::Rect<2>(
            LegionRuntime::Arrays::Point<2>::ZEROES(),
            make_point(num_colors_, is.total_num_entities));

    Domain expanded_dom(Domain::from_rect<2>(expanded_bounds));

    is.index_space = runtime_->create_index_space(ctx_, expanded_dom);
    attach_name(is, is.index_space, "expanded index space");

    // Read user + FleCSI registered field spaces
    is.field_space = runtime_->create_field_space(ctx_);

    attach_name(is, is.field_space, "expanded field space");

    if(sparse_info){
      is.sparse = true;

      sparse_index_space_t sis;
      // TODO: need to formalize this index space offset scheme
      sis.index_space_id = index_space_id + 8192;

      sis.max_shared_ghost = 0;

      for (auto color_idx : coloring_info_map) {
        sis.max_shared_ghost = std::max(
            sis.max_shared_ghost, color_idx.second.shared + color_idx.second.ghost);
      }

      sis.max_exclusive_entries = sparse_info->max_exclusive_entries;
      sis.max_entries_per_index = sparse_info->max_entries_per_index;

      sis.color_size = 
        sis.max_exclusive_entries + 
        sis.max_shared_ghost * sis.max_entries_per_index;

      // Create expanded index space
      LegionRuntime::Arrays::Rect<2> expanded_bounds =
          LegionRuntime::Arrays::Rect<2>(
              LegionRuntime::Arrays::Point<2>::ZEROES(),
              make_point(num_colors_, sis.color_size));      

      Domain expanded_dom(Domain::from_rect<2>(expanded_bounds));

      sis.index_space = runtime_->create_index_space(ctx_, expanded_dom);
      attach_name(sis, sis.index_space, "expanded sparse index space");

      // Read user + FleCSI registered field spaces
      sis.field_space = runtime_->create_field_space(ctx_);

      attach_name(sis, sis.field_space, "expanded sparse field space");

      sparse_index_space_map_[index_space_id] = std::move(sis);
    }

    index_space_map_[index_space_id] = std::move(is);
  }

  /*!
    Create a mesh topology adjacency index space.
   */
  void add_adjacency(const adjacency_info_t & adjacency_info) {
    using namespace std;

    using namespace Legion;
    using namespace LegionRuntime;
    using namespace Arrays;

    using namespace execution;

    context_t & context = context_t::instance();

    using field_info_t = context_t::field_info_t;

    adjacency_t c;

    clog_assert(
        adjacencies_.find(adjacency_info.index_space) == adjacencies_.end(),
        "adjacency exists");

    adjacencies_.insert(adjacency_info.index_space);

    c.index_space_id = adjacency_info.index_space;
    c.from_index_space_id = adjacency_info.from_index_space;
    c.to_index_space_id = adjacency_info.to_index_space;

    auto fitr = index_space_map_.find(c.from_index_space_id);
    clog_assert(fitr != index_space_map_.end(), "invalid from index space");
    const index_space_t & fi = fitr->second;

    auto titr = index_space_map_.find(c.to_index_space_id);
    clog_assert(titr != index_space_map_.end(), "invalid to index space");
    const index_space_t & ti = titr->second;

    auto citr = adjacency_map_.find(c.index_space_id);
    clog_assert(citr == adjacency_map_.end(), "invalid adjacency info");
    const adjacency_t & ci = citr->second;

    c.max_conn_size = fi.total_num_entities * ti.total_num_entities;

    // Create expanded index space
    LegionRuntime::Arrays::Rect<2> expanded_bounds =
        LegionRuntime::Arrays::Rect<2>(
            LegionRuntime::Arrays::Point<2>::ZEROES(),
            make_point(num_colors_, c.max_conn_size));

    Domain expanded_dom(Domain::from_rect<2>(expanded_bounds));
    c.index_space = runtime_->create_index_space(ctx_, expanded_dom);
    attach_name(c, c.index_space, "expanded index space");

    // Read user + FleCSI registered field spaces
    c.field_space = runtime_->create_field_space(ctx_);

    FieldAllocator allocator =
        runtime_->create_field_allocator(ctx_, c.field_space);

    for (const field_info_t & fi : context.registered_fields()) {
      if (fi.index_space == c.index_space_id) {
        allocator.allocate_field(fi.size, fi.fid);
      }
    }

    attach_name(c, c.field_space, "expanded field space");

    c.logical_region =
        runtime_->create_logical_region(ctx_, c.index_space, c.field_space);
    attach_name(c, c.logical_region, "expanded logical region");

    clog_assert(
        adjacency_info.color_sizes.size() == num_colors_,
        "mismatch in color sizes");

    DomainColoring color_partitioning;
    for (size_t color = 0; color < num_colors_; ++color) {
      LegionRuntime::Arrays::Rect<2> subrect(
          make_point(color, 0),
          make_point(color, adjacency_info.color_sizes[color] - 1));

      color_partitioning[color] = Domain::from_rect<2>(subrect);
    }

    c.index_partition = runtime_->create_index_partition(
        ctx_, c.index_space, color_domain_, color_partitioning,
        true /*disjoint*/);
    attach_name(c, c.index_partition, "color partitioning");

    adjacency_map_.emplace(adjacency_info.index_space, std::move(c));
  }

  void add_index_subspace(const index_subspace_info_t & info) {
    using namespace std;

    using namespace Legion;
    using namespace LegionRuntime;
    using namespace Arrays;

    using namespace execution;

    context_t & context = context_t::instance();

    index_subspace_t is;
    is.index_subspace_id = info.index_subspace;
    is.capacity = info.capacity;

    // Create expanded index space
    LegionRuntime::Arrays::Rect<2> expanded_bounds =
        LegionRuntime::Arrays::Rect<2>(
            LegionRuntime::Arrays::Point<2>::ZEROES(),
            make_point(num_colors_, is.capacity));

    Domain expanded_dom(Domain::from_rect<2>(expanded_bounds));

    is.index_space = runtime_->create_index_space(ctx_, expanded_dom);
    is.field_space = runtime_->create_field_space(ctx_);

    using field_info_t = context_t::field_info_t;

    FieldAllocator allocator =
        runtime_->create_field_allocator(ctx_, is.field_space);

    for (const field_info_t & fi : context.registered_fields()) {
      if (fi.storage_class == data::subspace &&
          fi.index_space == is.index_subspace_id) {
        allocator.allocate_field(fi.size, fi.fid);
        is.fid = fi.fid;
      }
    }

    is.logical_region =
        runtime_->create_logical_region(ctx_, is.index_space, is.field_space);

    DomainColoring color_partitioning;
    for (size_t color = 0; color < num_colors_; ++color) {
      LegionRuntime::Arrays::Rect<2> subrect(
          make_point(color, 0), make_point(color, is.capacity - 1));

      color_partitioning[color] = Domain::from_rect<2>(subrect);
    }

    is.index_partition = runtime_->create_index_partition(
        ctx_, is.index_space, color_domain_, color_partitioning,
        true /*disjoint*/);

    index_subspace_map_.emplace(info.index_subspace, std::move(is));
  }

  /*!
    After gathering all of the necessary information specified in the methods
    above this method is finally called to assemble and allocate fields spaces
    and logical regions for BLIS index spaces.
   */
  void finalize(const indexed_coloring_info_map_t & indexed_coloring_info_map) {
    using namespace std;

    using namespace Legion;
    using namespace LegionRuntime;
    using namespace Arrays;

    using namespace execution;

    context_t & context = context_t::instance();

    for (auto & itr : index_space_map_) {
      index_space_t & is = itr.second;

      sparse_index_space_t* sis;

      auto sitr = sparse_index_space_map_.find(is.index_space_id);
      if(sitr != sparse_index_space_map_.end()){
        sis = &sitr->second;
      }
      else{
        sis = nullptr;
      }

      auto citr = indexed_coloring_info_map.find(is.index_space_id);
      clog_assert(
          citr != indexed_coloring_info_map.end(), "invalid index space");
      const coloring_info_map_t & coloring_info_map = citr->second;

      FieldAllocator allocator =
          runtime_->create_field_allocator(ctx_, is.field_space);

      auto ghost_owner_pos_fid = FieldID(internal_field::ghost_owner_pos);

      allocator.allocate_field(
          sizeof(LegionRuntime::Arrays::Point<2>), ghost_owner_pos_fid);

      using field_info_t = context_t::field_info_t;

      for (const field_info_t & fi : context.registered_fields()) {
        switch (fi.storage_class) {
          case global:
          case color:
          case local:
          case subspace:
            break;
          case sparse:
            if (fi.index_space == is.index_space_id) {
              if(utils::hash::is_internal(fi.key)){
                allocator.allocate_field(fi.size, fi.fid);
              }
            }
            break;
          default:
            if (fi.index_space == is.index_space_id) {
              allocator.allocate_field(fi.size, fi.fid);
            }
            break;
        }
      } // for

      is.logical_region =
          runtime_->create_logical_region(ctx_, is.index_space, is.field_space);
      attach_name(is, is.logical_region, "expanded logical region");

      // Partition expanded IndexSpace color-wise & create associated
      DomainColoring color_partitioning;
      MultiDomainColoring access_partitioning;
      MultiDomainColoring owner_partitioning;
      DomainColoring primary_partitioning;
      DomainColoring exclusive_partitioning;
      DomainColoring shared_partitioning;
      DomainColoring ghost_partitioning;

      for (int color = 0; color < num_colors_; color++) {
        auto citr = coloring_info_map.find(color);
        clog_assert(citr != coloring_info_map.end(), "invalid color info");
        const coloring_info_t & color_info = citr->second;

        LegionRuntime::Arrays::Rect<2> subrect(
            make_point(color, 0),
            make_point(
                color, color_info.exclusive + color_info.shared +
                           color_info.ghost - 1));
        color_partitioning[color] = Domain::from_rect<2>(subrect);
std::cout << "CREATE primary " << color << "," << 0 <<"-"<< color_info.exclusive + color_info.shared - 1
    << std::endl;
        LegionRuntime::Arrays::Rect<2> primary_rect(
            make_point(color, 0),
            make_point(
                color, color_info.exclusive + color_info.shared - 1));
        primary_partitioning[color] = Domain::from_rect<2>(primary_rect);
        access_partitioning[PRIMARY_ACCESS].insert(
            Domain::from_rect<2>(primary_rect));

        LegionRuntime::Arrays::Rect<2> exclusive_rect(
            make_point(color, 0),
            make_point(
                color, color_info.exclusive - 1));
        exclusive_partitioning[color] = Domain::from_rect<2>(exclusive_rect);
        owner_partitioning[EXCLUSIVE_OWNER].insert(
            Domain::from_rect<2>(exclusive_rect));

        LegionRuntime::Arrays::Rect<2> shared_rect(
            make_point(color, color_info.exclusive),
            make_point(
                color, color_info.exclusive + color_info.shared - 1));
        shared_partitioning[color] = Domain::from_rect<2>(shared_rect);
        owner_partitioning[SHARED_OWNER].insert(
            Domain::from_rect<2>(shared_rect));

        LegionRuntime::Arrays::Rect<2> ghost_rect(
            make_point(color, color_info.exclusive + color_info.shared),
            make_point(
                color, color_info.exclusive + color_info.shared +
                color_info.ghost - 1));
        ghost_partitioning[color] = Domain::from_rect<2>(ghost_rect);
        access_partitioning[GHOST_ACCESS].insert(
            Domain::from_rect<2>(ghost_rect));
      } // for_color

      is.color_partition = runtime_->create_index_partition(
          ctx_, is.index_space, color_domain_, color_partitioning,
          true /*disjoint*/);
<<<<<<< HEAD
      attach_name(is, is.color_partition, "color partitioning");

      LegionRuntime::Arrays::Rect<1> access_bounds(PRIMARY_ACCESS,
          GHOST_ACCESS);
      Legion::Domain access_domain(Legion::Domain::from_rect<1>(access_bounds));

      is.access_partition = runtime_->create_index_partition(
          ctx_, is.index_space, access_domain, access_partitioning,
          true /*disjoint*/);
      attach_name(is, is.access_partition, "access partitioning");

      LogicalPartition access_lp =
         runtime_->get_logical_partition(ctx_, is.logical_region,
             is.access_partition);

      LogicalRegion primary_region = runtime_->get_logical_subregion_by_color(ctx_,
          access_lp, PRIMARY_ACCESS);

      IndexSpace ghost_is = runtime_->get_logical_subregion_by_color(ctx_,
          access_lp, GHOST_ACCESS).get_index_space();
      is.ghost_partition = runtime_->create_index_partition(ctx_,
          ghost_is, color_domain_, ghost_partitioning,
          true /*disjoint*/);
      attach_name(is, is.ghost_partition, "ghost partitioning");

      LegionRuntime::Arrays::Rect<1> owner_bounds(EXCLUSIVE_OWNER,
          SHARED_OWNER);
      Legion::Domain owner_domain(Legion::Domain::from_rect<1>(owner_bounds));

      IndexPartition owner_partition = runtime_->create_index_partition(
          ctx_, primary_region.get_index_space(), owner_domain, owner_partitioning,
          true /*disjoint*/);
      attach_name(is, owner_partition, "owner partitioning");

      LogicalPartition owner_lp =
         runtime_->get_logical_partition(ctx_, primary_region,
             owner_partition);

      IndexSpace primary_is = primary_region.get_index_space();
      is.primary_partition = runtime_->create_index_partition(ctx_,
          primary_is, color_domain_, primary_partitioning,
          true /*disjoint*/);
      attach_name(is, is.primary_partition, "primary partitioning");

      IndexSpace exclusive_is = runtime_->get_logical_subregion_by_color(ctx_,
          owner_lp, EXCLUSIVE_OWNER).get_index_space();
      is.exclusive_partition = runtime_->create_index_partition(ctx_,
          exclusive_is, color_domain_, exclusive_partitioning,
          true /*disjoint*/);
      attach_name(is, is.exclusive_partition, "exclusive partitioning");

      IndexSpace shared_is = runtime_->get_logical_subregion_by_color(ctx_,
          owner_lp, SHARED_OWNER).get_index_space();
      is.shared_partition = runtime_->create_index_partition(ctx_,
          shared_is, color_domain_, shared_partitioning,
          true /*disjoint*/);
      attach_name(is, is.shared_partition, "shared partitioning");
=======
      attach_name(is, is.index_partition, "color partitioning");

      if(sis){
        FieldAllocator allocator =
            runtime_->create_field_allocator(ctx_, sis->field_space);

        for (const field_info_t & fi : context.registered_fields()) {
          switch (fi.storage_class) {
            case sparse:
              if (fi.index_space == is.index_space_id) {
                if(!utils::hash::is_internal(fi.key)){
                  allocator.allocate_field(fi.size, fi.fid);
                }
              }
              break;
            default:
              break;
          }
        } // for

        sis->logical_region = runtime_->create_logical_region(ctx_,
          sis->index_space, sis->field_space);
        attach_name(*sis, sis->logical_region, "sparse expanded logical region");

        DomainColoring color_partitioning;
        
        for (int color = 0; color < num_colors_; color++) {
          auto citr = coloring_info_map.find(color);
          clog_assert(citr != coloring_info_map.end(), "invalid color info");
          const coloring_info_t & color_info = citr->second;

          LegionRuntime::Arrays::Rect<2> subrect(
              make_point(color, 0), make_point(color, sis->color_size - 1));

          color_partitioning[color] = Domain::from_rect<2>(subrect);
        }

        sis->index_partition = runtime_->create_index_partition(
            ctx_, sis->index_space, color_domain_, color_partitioning,
            true /*disjoint*/);
        
        attach_name(*sis, sis->index_partition, "sparse color partitioning");
      }
>>>>>>> 9d16443e
    }

    // create logical regions for color_index_space_
    {
      FieldAllocator allocator = runtime_->create_field_allocator(
          ctx_, color_index_space_.field_space);

      using field_info_t = context_t::field_info_t;

      for (const field_info_t & fi : context.registered_fields()) {
        if (fi.storage_class == color) {
          allocator.allocate_field(fi.size, fi.fid);
        } // if
      } // for
      color_index_space_.logical_region = runtime_->create_logical_region(
          ctx_, color_index_space_.index_space, color_index_space_.field_space);
      attach_name(
          color_index_space_, color_index_space_.logical_region,
          "color logical region");

      LegionRuntime::Arrays::Blockify<1> coloring(1);
      color_index_space_.color_partition = runtime_->create_index_partition(
          ctx_, color_index_space_.index_space, coloring);

      attach_name(
          color_index_space_, color_index_space_.color_partition,
          "color partitioning");
    } // scope

  } // finalize

  const index_space_t & index_space(size_t index_space_id) const {
    auto itr = index_space_map_.find(index_space_id);
    clog_assert(itr != index_space_map_.end(), "invalid index space");
    return itr->second;
  }

  const sparse_index_space_t & sparse_index_space(
    size_t sparse_index_space_id) const {
    auto itr = sparse_index_space_map_.find(sparse_index_space_id);
    clog_assert(itr != sparse_index_space_map_.end(), "invalid sparse index space");
    return itr->second;
  }

  const std::set<size_t> & index_spaces() const {
    return index_spaces_;
  }

  const adjacency_t & adjacency(size_t index_space_id) const {
    auto itr = adjacency_map_.find(index_space_id);
    clog_assert(itr != adjacency_map_.end(), "invalid adjacency");
    return itr->second;
  }

  const std::set<size_t> & adjacencies() const {
    return adjacencies_;
  }

  const Legion::Domain & color_domain() const {
    return color_domain_;
  }

  const std::unordered_map<size_t, adjacency_t> & adjacency_map() const {
    return adjacency_map_;
  }

  const std::unordered_map<size_t, index_subspace_t> &
  index_subspace_map() const {
    return index_subspace_map_;
  }

  index_space_t global_index_space() {
    return global_index_space_;
  }

  index_space_t color_index_space() {
    return color_index_space_;
  }

private:
  Legion::Context ctx_;

  Legion::HighLevelRuntime * runtime_;

  execution::legion_helper h;

  size_t num_colors_;

  LegionRuntime::Arrays::Rect<1> color_bounds_;

  Legion::Domain color_domain_;

  std::set<size_t> index_spaces_;

  // key: index space
  std::unordered_map<size_t, index_space_t> index_space_map_;

  // key: index space
  std::unordered_map<size_t, sparse_index_space_t> sparse_index_space_map_;

  // key: index space
  std::unordered_map<size_t, adjacency_t> adjacency_map_;

  // key: index space
  std::unordered_map<size_t, index_subspace_t> index_subspace_map_;

  std::set<size_t> adjacencies_;

  index_space_t global_index_space_;

  index_space_t color_index_space_;

  template<class T>
  void attach_name(const index_space_t & is, T & x, const char * label) {
    std::stringstream sstr;
    sstr << label << " " << is.index_space_id;
    runtime_->attach_name(x, sstr.str().c_str());
  }

  template<class T>
  void attach_name(const sparse_index_space_t & is, T & x, const char * label) {
    std::stringstream sstr;
    sstr << label << " " << is.index_space_id;
    runtime_->attach_name(x, sstr.str().c_str());
  }

  template<class T>
  void attach_name(const adjacency_t & c, T & x, const char * label) {
    std::stringstream sstr;
    sstr << label << " " << c.from_index_space_id << "->"
         << c.to_index_space_id;
    runtime_->attach_name(x, sstr.str().c_str());
  }

}; // struct legion_data_t

} // namespace data

} // namespace flecsi

/*~-------------------------------------------------------------------------~-*
 *~-------------------------------------------------------------------------~-*/<|MERGE_RESOLUTION|>--- conflicted
+++ resolved
@@ -626,7 +626,6 @@
       is.color_partition = runtime_->create_index_partition(
           ctx_, is.index_space, color_domain_, color_partitioning,
           true /*disjoint*/);
-<<<<<<< HEAD
       attach_name(is, is.color_partition, "color partitioning");
 
       LegionRuntime::Arrays::Rect<1> access_bounds(PRIMARY_ACCESS,
@@ -684,8 +683,6 @@
           shared_is, color_domain_, shared_partitioning,
           true /*disjoint*/);
       attach_name(is, is.shared_partition, "shared partitioning");
-=======
-      attach_name(is, is.index_partition, "color partitioning");
 
       if(sis){
         FieldAllocator allocator =
@@ -728,7 +725,6 @@
         
         attach_name(*sis, sis->index_partition, "sparse color partitioning");
       }
->>>>>>> 9d16443e
     }
 
     // create logical regions for color_index_space_
