--- conflicted
+++ resolved
@@ -578,11 +578,7 @@
       // Partition expanded IndexSpace color-wise & create associated
       // PhaseBarriers
       DomainColoring color_partitioning;
-<<<<<<< HEAD
-      for(size_t color = 0; color < num_colors_; color++){
-=======
       for (int color = 0; color < num_colors_; color++) {
->>>>>>> bffaec95
         auto citr = coloring_info_map.find(color);
         clog_assert(citr != coloring_info_map.end(), "invalid color info");
         const coloring_info_t & color_info = citr->second;
