--- conflicted
+++ resolved
@@ -86,33 +86,21 @@
    @ingroup coloring
    */
 
-<<<<<<< HEAD
-  std::vector<size_t> get_info_indices(
-      const std::set<size_t> & request_indices,
-      size_t max_request_indices,
-      int colors) {
-
+  std::vector<size_t> get_info_indices(const std::set<size_t> & request_indices,
+    size_t max_request_indices,
+    int colors) {
     if (request_indices.empty()) {
       // avoid UB caused by dereferencing the first element of an empty vector below
       return std::vector<size_t>{};
     }
 
-=======
-  std::vector<size_t> get_info_indices(const std::set<size_t> & request_indices,
-    size_t max_request_indices,
-    int colors) {
->>>>>>> 591ee1d9
     // Pad the request indices with size_t max. We will then set
     // the indices of the actual request. Each rank that receives
     // the request will try to provide information about the
     // non size_t max values in the request. The others will
     // be ignored.
     std::vector<size_t> input_indices(
-<<<<<<< HEAD
-        colors * max_request_indices, (std::numeric_limits<size_t>::max)());
-=======
       colors * max_request_indices, std::numeric_limits<size_t>::max());
->>>>>>> 591ee1d9
     std::vector<size_t> info_indices(colors * max_request_indices);
 
     for(size_t c(0); c < colors; ++c) {
@@ -128,16 +116,10 @@
       flecsi::utils::mpi_typetraits_u<size_t>::type();
 
     // Send the request indices to all other ranks.
-<<<<<<< HEAD
     int result = MPI_Alltoall(
         &input_indices[0], static_cast<int>(max_request_indices), mpi_size_t_type,
         &info_indices[0], static_cast<int>(max_request_indices), mpi_size_t_type,
         MPI_COMM_WORLD);
-=======
-    int result =
-      MPI_Alltoall(&input_indices[0], max_request_indices, mpi_size_t_type,
-        &info_indices[0], max_request_indices, mpi_size_t_type, MPI_COMM_WORLD);
->>>>>>> 591ee1d9
 
     return info_indices;
   } // get_info_indices
@@ -175,17 +157,10 @@
     // non size_t max values in the request. The others will
     // be ignored.
     std::vector<size_t> input_indices(
-<<<<<<< HEAD
         colors * max_request_indices, (std::numeric_limits<size_t>::max)());
     std::vector<size_t> info_indices(colors * max_request_indices);
     info_indices = get_info_indices(
         request_indices, max_request_indices, static_cast<int>(colors));
-=======
-      colors * max_request_indices, std::numeric_limits<size_t>::max());
-    std::vector<size_t> info_indices(colors * max_request_indices);
-    info_indices =
-      get_info_indices(request_indices, max_request_indices, colors);
->>>>>>> 591ee1d9
 
     // For now, we need two arrays for each all-to-all communication:
     // One for rank ownership of the request indices, and one
@@ -198,14 +173,8 @@
     std::vector<size_t> info_offsets(colors * max_request_indices);
 
     // Reset input indices to use to send back information
-<<<<<<< HEAD
-    std::fill(
-        input_indices.begin(), input_indices.end(),
-        (std::numeric_limits<size_t>::max)());
-=======
     std::fill(input_indices.begin(), input_indices.end(),
-      std::numeric_limits<size_t>::max());
->>>>>>> 591ee1d9
+      (std::numeric_limits<size_t>::max)());
 
     // For the primary coloring, provide rank and entity information
     // on indices that are shared with other processes.
@@ -248,7 +217,6 @@
     }
 
     // Send the indices information back to all ranks.
-<<<<<<< HEAD
     int result = MPI_Alltoall(
         &input_indices[0], static_cast<int>(max_request_indices),mpi_size_t_type,
         &info_indices[0], static_cast<int>(max_request_indices), mpi_size_t_type,
@@ -259,16 +227,6 @@
         &input_offsets[0], static_cast<int>(max_request_indices), mpi_size_t_type,
         &info_offsets[0], static_cast<int>(max_request_indices), mpi_size_t_type,
         MPI_COMM_WORLD);
-=======
-    int result =
-      MPI_Alltoall(&input_indices[0], max_request_indices, mpi_size_t_type,
-        &info_indices[0], max_request_indices, mpi_size_t_type, MPI_COMM_WORLD);
-
-    // Send the offsets information back to all ranks.
-    result =
-      MPI_Alltoall(&input_offsets[0], max_request_indices, mpi_size_t_type,
-        &info_offsets[0], max_request_indices, mpi_size_t_type, MPI_COMM_WORLD);
->>>>>>> 591ee1d9
 
     std::set<entity_info_t> remote;
 
@@ -285,11 +243,7 @@
 
       for(size_t i(0); i < max_request_indices; ++i) {
 
-<<<<<<< HEAD
-        if (ranks[i] != (std::numeric_limits<size_t>::max)()) {
-=======
-        if(ranks[i] != std::numeric_limits<size_t>::max()) {
->>>>>>> 591ee1d9
+        if(ranks[i] != (std::numeric_limits<size_t>::max)()) {
           // If this is not size_t max, this rank answered our request
           // and we can set the information.
           remote.insert(
@@ -331,7 +285,6 @@
     // non size_t max values in the request. The others will
     // be ignored.
     std::vector<size_t> input_indices(
-<<<<<<< HEAD
         colors * max_request_indices, (std::numeric_limits<size_t>::max)());
     std::vector<size_t> info_indices(colors * max_request_indices);
     info_indices = get_info_indices(
@@ -341,16 +294,6 @@
     std::fill(
         input_indices.begin(), input_indices.end(),
         (std::numeric_limits<size_t>::max)());
-=======
-      colors * max_request_indices, std::numeric_limits<size_t>::max());
-    std::vector<size_t> info_indices(colors * max_request_indices);
-    info_indices =
-      get_info_indices(request_indices, max_request_indices, colors);
-
-    // Reset input indices to use to send back information
-    std::fill(input_indices.begin(), input_indices.end(),
-      std::numeric_limits<size_t>::max());
->>>>>>> 591ee1d9
 
     {
       clog_tag_guard(mpi_communicator);
@@ -372,13 +315,8 @@
 
       // Create a set of the off-color request indices.
       std::set<size_t> intersection_set;
-<<<<<<< HEAD
-      for (size_t i(0); i < max_request_indices; ++i) {
-        if (info[i] != (std::numeric_limits<size_t>::max)()) {
-=======
       for(size_t i(0); i < max_request_indices; ++i) {
         if(info[i] != std::numeric_limits<size_t>::max()) {
->>>>>>> 591ee1d9
           intersection_set.insert(info[i]);
         } // if
       } // for
@@ -426,13 +364,8 @@
 
     size_t max_request_indices = get_max_request_size(local_indices.size());
 
-<<<<<<< HEAD
     auto info_indices = get_info_indices(
         local_indices, max_request_indices, static_cast<int>(colors));
-=======
-    auto info_indices =
-      get_info_indices(local_indices, max_request_indices, colors);
->>>>>>> 591ee1d9
 
     std::unordered_map<size_t, std::set<size_t>> entity_reduction_map;
 
@@ -443,13 +376,8 @@
 
       // Create a set of the off-color request indices.
       std::set<size_t> reduction_set;
-<<<<<<< HEAD
-      for (size_t i(0); i < max_request_indices; ++i) {
-        if (info[i] != (std::numeric_limits<size_t>::max)()) {
-=======
       for(size_t i(0); i < max_request_indices; ++i) {
         if(info[i] != std::numeric_limits<size_t>::max()) {
->>>>>>> 591ee1d9
           reduction_set.insert(info[i]);
         } // if
       } // for
@@ -498,22 +426,15 @@
       if(recv_cnts[r]) {
         rbuffers[r].resize(recv_cnts[r]);
         requests.push_back({});
-<<<<<<< HEAD
         MPI_Irecv(
             &rbuffers[r][0], static_cast<int>(recv_cnts[r]),
-            mpi_typetraits_u<size_t>::type(), static_cast<int>(r),
+            utils::mpi_typetraits_u<size_t>::type(), static_cast<int>(r),
             0, MPI_COMM_WORLD, &requests[requests.size() - 1]);
-=======
-        MPI_Irecv(&rbuffers[r][0], recv_cnts[r],
-          utils::mpi_typetraits_u<size_t>::type(), r, 0, MPI_COMM_WORLD,
-          &requests[requests.size() - 1]);
->>>>>>> 591ee1d9
       } // if
     } // for
 
     // Start send operations (blocking is ok here).
     std::vector<std::vector<size_t>> sbuffers(colors);
-<<<<<<< HEAD
     for (size_t r(0); r < colors; ++r) {
       if (send_cnts[r]) {
         std::copy(
@@ -522,17 +443,8 @@
 
         MPI_Send(
             &sbuffers[r][0], static_cast<int>(send_cnts[r]),
-            mpi_typetraits_u<size_t>::type(), static_cast<int>(r),
+            utils::mpi_typetraits_u<size_t>::type(), static_cast<int>(r),
             0, MPI_COMM_WORLD);
-=======
-    for(size_t r(0); r < colors; ++r) {
-      if(send_cnts[r]) {
-        std::copy(request_indices[r].begin(), request_indices[r].end(),
-          std::back_inserter(sbuffers[r]));
-
-        MPI_Send(&sbuffers[r][0], send_cnts[r],
-          utils::mpi_typetraits_u<size_t>::type(), r, 0, MPI_COMM_WORLD);
->>>>>>> 591ee1d9
       } // if
     } // for
 
@@ -570,33 +482,21 @@
         // We're done with our receive buffers, so we can re-use them.
         rbuffers[r].resize(send_cnts[r], 0);
         requests.push_back({});
-<<<<<<< HEAD
         MPI_Irecv(
             &rbuffers[r][0], static_cast<int>(send_cnts[r]),
-            mpi_typetraits_u<size_t>::type(), static_cast<int>(r),
+            utils::mpi_typetraits_u<size_t>::type(), static_cast<int>(r),
             0, MPI_COMM_WORLD, &requests[requests.size() - 1]);
-=======
-        MPI_Irecv(&rbuffers[r][0], send_cnts[r],
-          utils::mpi_typetraits_u<size_t>::type(), r, 0, MPI_COMM_WORLD,
-          &requests[requests.size() - 1]);
->>>>>>> 591ee1d9
       } // if
     } // for
 
     // Start send operations (blocking is probably ok here).
     for(size_t r(0); r < colors; ++r) {
       // If we received a request, prepare to send an answer.
-<<<<<<< HEAD
       if (recv_cnts[r]) {
         MPI_Send(
             &sbuffers[r][0], static_cast<int>(recv_cnts[r]),
-            mpi_typetraits_u<size_t>::type(), static_cast<int>(r),
+            utils::mpi_typetraits_u<size_t>::type(), static_cast<int>(r),
             0, MPI_COMM_WORLD);
-=======
-      if(recv_cnts[r]) {
-        MPI_Send(&sbuffers[r][0], recv_cnts[r],
-          utils::mpi_typetraits_u<size_t>::type(), r, 0, MPI_COMM_WORLD);
->>>>>>> 591ee1d9
       } // if
     } // for
 
@@ -667,37 +567,22 @@
     // non size_t max values in the request. The others will
     // be ignored.
     std::vector<size_t> info_indices(colors * max_request_indices);
-<<<<<<< HEAD
     info_indices = get_info_indices(
         request_indices, max_request_indices, static_cast<int>(colors));
 
     if (!info_indices.empty()) {
       for (size_t c(0); c < colors; ++c) {
-=======
-    info_indices =
-      get_info_indices(request_indices, max_request_indices, colors);
-
-    for(size_t c(0); c < colors; ++c) {
->>>>>>> 591ee1d9
 
         size_t * info = &info_indices[c * max_request_indices];
 
-<<<<<<< HEAD
-        for (size_t i(0); i < max_request_indices; ++i) {
-          if (info[i] != (std::numeric_limits<size_t>::max)()) {
-            const size_t value = info[i];
-            function(c, value);
-          } // if
-        } // for
-=======
       for(size_t i(0); i < max_request_indices; ++i) {
         if(info[i] != std::numeric_limits<size_t>::max()) {
           const size_t value = info[i];
           function(c, value);
-        } // if
->>>>>>> 591ee1d9
-      } // for
-    }
+         } // if
+       } // for
+      }//for
+    }//if
   } // alltoall_coloring_info
 
   /*!
@@ -723,11 +608,7 @@
     const size_t bytes = sizeof(size_info_t);
 
     int result = MPI_Allgather(
-<<<<<<< HEAD
-        &color_info, bytes, MPI_BYTE, buffer.get(), bytes, MPI_BYTE, MPI_COMM_WORLD);
-=======
-      &color_info, bytes, MPI_BYTE, &buffer, bytes, MPI_BYTE, MPI_COMM_WORLD);
->>>>>>> 591ee1d9
+      &color_info, bytes, MPI_BYTE, buffer.get(), bytes, MPI_BYTE, MPI_COMM_WORLD);
 
     std::unordered_map<size_t, coloring_info_t> coloring_info;
 
