--- conflicted
+++ resolved
@@ -430,12 +430,8 @@
         rbuffers[r].resize(recv_cnts[r]);
         requests.push_back({});
         MPI_Irecv(
-<<<<<<< HEAD
             &rbuffers[r][0], static_cast<int>(recv_cnts[r]),
             mpi_typetraits__<size_t>::type(), static_cast<int>(r),
-=======
-            &rbuffers[r][0], recv_cnts[r], mpi_typetraits_u<size_t>::type(), r,
->>>>>>> bc067091
             0, MPI_COMM_WORLD, &requests[requests.size() - 1]);
       } // if
     } // for
@@ -449,12 +445,8 @@
             std::back_inserter(sbuffers[r]));
 
         MPI_Send(
-<<<<<<< HEAD
             &sbuffers[r][0], static_cast<int>(send_cnts[r]),
             mpi_typetraits__<size_t>::type(), static_cast<int>(r),
-=======
-            &sbuffers[r][0], send_cnts[r], mpi_typetraits_u<size_t>::type(), r,
->>>>>>> bc067091
             0, MPI_COMM_WORLD);
       } // if
     } // for
@@ -494,12 +486,8 @@
         rbuffers[r].resize(send_cnts[r], 0);
         requests.push_back({});
         MPI_Irecv(
-<<<<<<< HEAD
             &rbuffers[r][0], static_cast<int>(send_cnts[r]),
             mpi_typetraits__<size_t>::type(), static_cast<int>(r),
-=======
-            &rbuffers[r][0], send_cnts[r], mpi_typetraits_u<size_t>::type(), r,
->>>>>>> bc067091
             0, MPI_COMM_WORLD, &requests[requests.size() - 1]);
       } // if
     } // for
@@ -509,12 +497,8 @@
       // If we received a request, prepare to send an answer.
       if (recv_cnts[r]) {
         MPI_Send(
-<<<<<<< HEAD
             &sbuffers[r][0], static_cast<int>(recv_cnts[r]),
             mpi_typetraits__<size_t>::type(), static_cast<int>(r),
-=======
-            &sbuffers[r][0], recv_cnts[r], mpi_typetraits_u<size_t>::type(), r,
->>>>>>> bc067091
             0, MPI_COMM_WORLD);
       } // if
     } // for
