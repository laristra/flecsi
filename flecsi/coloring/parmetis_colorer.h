--- conflicted
+++ resolved
@@ -80,20 +80,11 @@
     std::vector<real_t> tpwgts(size);
 
     real_t sum = 0.0;
-<<<<<<< HEAD
     for (size_t i(0); i < tpwgts.size(); ++i) {
       if (i == (tpwgts.size() - 1)) {
         tpwgts[i] = static_cast<real_t>(1.0 - sum);
       } else {
         tpwgts[i] = static_cast<real_t>(1.0 / size);
-=======
-    for(size_t i(0); i < tpwgts.size(); ++i) {
-      if(i == (tpwgts.size() - 1)) {
-        tpwgts[i] = 1.0 - sum;
-      }
-      else {
-        tpwgts[i] = 1.0 / size;
->>>>>>> 591ee1d9
         sum += tpwgts[i];
       } // if
 
@@ -154,18 +145,10 @@
     for(size_t r(0); r < size; ++r) {
       std::vector<idx_t> indices;
 
-<<<<<<< HEAD
       for (size_t i(0); i < dcrs.size(); ++i) {
         if (part[i] == r) {
           indices.push_back(static_cast<idx_t>(vtxdist[rank] + i));
         } else if (part[i] == rank) {
-=======
-      for(size_t i(0); i < dcrs.size(); ++i) {
-        if(part[i] == r) {
-          indices.push_back(vtxdist[rank] + i);
-        }
-        else if(part[i] == rank) {
->>>>>>> 591ee1d9
           // If the index belongs to us, just add it...
           primary.insert(vtxdist[rank] + i);
         } // if
@@ -214,16 +197,10 @@
       if(recv_cnts[r]) {
         rbuffers[r].resize(recv_cnts[r]);
         requests.push_back({});
-<<<<<<< HEAD
         MPI_Irecv(
             &rbuffers[r][0], static_cast<int>(recv_cnts[r]),
-            mpi_typetraits_u<idx_t>::type(), static_cast<int>(r),
+            utils::mpi_typetraits_u<idx_t>::type(), static_cast<int>(r),
             0, MPI_COMM_WORLD, &requests[requests.size() - 1]);
-=======
-        MPI_Irecv(&rbuffers[r][0], recv_cnts[r],
-          utils::mpi_typetraits_u<idx_t>::type(), r, 0, MPI_COMM_WORLD,
-          &requests[requests.size() - 1]);
->>>>>>> 591ee1d9
       } // if
     } // for
 
@@ -231,15 +208,10 @@
     for(size_t r(0); r < size; ++r) {
       if(send_cnts[r]) {
         sbuffers[r].resize(send_cnts[r]);
-<<<<<<< HEAD
         MPI_Send(
             &sbuffers[r][0], static_cast<int>(send_cnts[r]),
-            mpi_typetraits_u<idx_t>::type(), static_cast<int>(r),
+            utils::mpi_typetraits_u<idx_t>::type(), static_cast<int>(r),
             0, MPI_COMM_WORLD);
-=======
-        MPI_Send(&sbuffers[r][0], send_cnts[r],
-          utils::mpi_typetraits_u<idx_t>::type(), r, 0, MPI_COMM_WORLD);
->>>>>>> 591ee1d9
       } // if
     } // for
 
