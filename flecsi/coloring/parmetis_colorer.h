--- conflicted
+++ resolved
@@ -198,12 +198,8 @@
         rbuffers[r].resize(recv_cnts[r]);
         requests.push_back({});
         MPI_Irecv(
-<<<<<<< HEAD
             &rbuffers[r][0], static_cast<int>(recv_cnts[r]),
             mpi_typetraits__<idx_t>::type(), static_cast<int>(r),
-=======
-            &rbuffers[r][0], recv_cnts[r], mpi_typetraits_u<idx_t>::type(), r,
->>>>>>> bc067091
             0, MPI_COMM_WORLD, &requests[requests.size() - 1]);
       } // if
     } // for
@@ -213,12 +209,8 @@
       if (send_cnts[r]) {
         sbuffers[r].resize(send_cnts[r]);
         MPI_Send(
-<<<<<<< HEAD
             &sbuffers[r][0], static_cast<int>(send_cnts[r]),
             mpi_typetraits__<idx_t>::type(), static_cast<int>(r),
-=======
-            &sbuffers[r][0], send_cnts[r], mpi_typetraits_u<idx_t>::type(), r,
->>>>>>> bc067091
             0, MPI_COMM_WORLD);
       } // if
     } // for
