/*
    @@@@@@@@  @@           @@@@@@   @@@@@@@@ @@
   /@@/////  /@@          @@////@@ @@////// /@@
   /@@       /@@  @@@@@  @@    // /@@       /@@
   /@@@@@@@  /@@ @@///@@/@@       /@@@@@@@@@/@@
   /@@////   /@@/@@@@@@@/@@       ////////@@/@@
   /@@       /@@/@@//// //@@    @@       /@@/@@
   /@@       @@@//@@@@@@ //@@@@@@  @@@@@@@@ /@@
   //       ///  //////   //////  ////////  //

   Copyright (c) 2016, Triad National Security, LLC
   All rights reserved.
                                                                              */
#pragma once

/*!  @file */

template<typename IO_POLICY>
struct io_interface_u : public IO_POLICY {
  using hdf5_t = typename IO_POLICY::hdf5_t;
  using hdf5_region_t = typename IO_POLICY::hdf5_region_t;
  using launch_space_t = typename IO_POLICY::launch_space_t;
  using field_reference_t = typename IO_POLICY::field_reference_t;

  hdf5_t init_hdf5_file(const char * file_name, int num_files) {
    return IO_POLICY::init_hdf5_file(file_name, num_files);
  }

  bool create_hdf5_file(hdf5_t & hdf5_file, int file_idx) {
    return IO_POLICY::create_hdf5_file(hdf5_file, file_idx);
  }

  bool open_hdf5_file(hdf5_t & hdf5_file, int file_idx) {
    return IO_POLICY::open_hdf5_file(hdf5_file, file_idx);
  }

  bool close_hdf5_file(hdf5_t & hdf5_file) {
    return IO_POLICY::close_hdf5_file(hdf5_file);
  }

  bool create_datasets_for_regions(hdf5_t & hdf5_file, int file_idx) {
    return IO_POLICY::create_datasets_for_regions(hdf5_file, file_idx);
  }

  bool write_string_to_hdf5_file(hdf5_t & hdf5_file,
    int file_idx,
    const char * group_name,
    const char * dataset_name,
    const char * str,
    size_t size) {
    return IO_POLICY::write_string_to_hdf5_file(
      hdf5_file, file_idx, group_name, dataset_name, str, size);
  }

  bool read_string_from_hdf5_file(hdf5_t & hdf5_file,
    int file_idx,
    const char * group_name,
    const char * dataset_name,
    std::string & str) {
    return IO_POLICY::read_string_from_hdf5_file(
      hdf5_file, file_idx, group_name, dataset_name, str);
  }

  void add_regions(hdf5_t & hdf5_file,
    std::vector<hdf5_region_t> & hdf5_region_vector) {
    return IO_POLICY::add_regions(hdf5_file, hdf5_region_vector);
  }

  void add_default_index_topology(hdf5_t & hdf5_file) {
    return IO_POLICY::add_default_index_topology(hdf5_file);
  }

  void generate_hdf5_files(hdf5_t & hdf5_file) {
    return IO_POLICY::generate_hdf5_files(hdf5_file);
  }
  
  void checkpoint_default_index_topology(hdf5_t & hdf5_file) {
    return IO_POLICY::checkpoint_default_index_topology(hdf5_file);
  }

  void checkpoint_default_index_topology_field(hdf5_t & hdf5_file, 
    field_reference_t & fh) {
    return IO_POLICY::checkpoint_default_index_topology_field(hdf5_file, fh);
  }

  void recover_default_index_topology(hdf5_t & hdf5_file) {
    return IO_POLICY::recover_default_index_topology(hdf5_file);
  }

  void recover_default_index_topology_field(hdf5_t &hdf5_file, 
    field_reference_t &fh) {
    return IO_POLICY::recover_default_index_topology_field(hdf5_file, fh);
  }
  
  void checkpoint_data(hdf5_t & hdf5_file,
    launch_space_t launch_space,
    std::vector<hdf5_region_t> & hdf5_region_vector,
    bool attach_flag) {
    return IO_POLICY::checkpoint_data(
      hdf5_file, launch_space, hdf5_region_vector, attach_flag);
  }
<<<<<<< HEAD
  
=======

  void checkpoint_default_index_topology(hdf5_t & hdf5_file) {
    return IO_POLICY::checkpoint_default_index_topology(hdf5_file);
  }

  void checkpoint_index_topology_field(hdf5_t & hdf5_file,
    field_reference_t const & fh) {
    return IO_POLICY::checkpoint_index_topology_field(hdf5_file, fh);
  }

>>>>>>> 2fc42405
  void recover_data(hdf5_t & hdf5_file,
    launch_space_t launch_space,
    std::vector<hdf5_region_t> & hdf5_region_vector,
    bool attach_flag) {
    return IO_POLICY::recover_data(
      hdf5_file, launch_space, hdf5_region_vector, attach_flag);
  }
}; // struct io_interface_u

//----------------------------------------------------------------------------//
// This include file defines the FLECSI_RUNTIME_IO_POLICY used below.
//----------------------------------------------------------------------------//

#include <flecsi/runtime/io_policy.hh>

namespace flecsi {
namespace io {

using io_interface_t = io_interface_u<FLECSI_RUNTIME_IO_POLICY>;
using hdf5_t = io_interface_u<FLECSI_RUNTIME_IO_POLICY>::hdf5_t;
using hdf5_region_t = io_interface_u<FLECSI_RUNTIME_IO_POLICY>::hdf5_region_t;
using launch_space_t = io_interface_u<FLECSI_RUNTIME_IO_POLICY>::launch_space_t;
using field_reference_t =
  io_interface_u<FLECSI_RUNTIME_IO_POLICY>::field_reference_t;

} // namespace io
} // namespace flecsi<|MERGE_RESOLUTION|>--- conflicted
+++ resolved
@@ -99,20 +99,7 @@
     return IO_POLICY::checkpoint_data(
       hdf5_file, launch_space, hdf5_region_vector, attach_flag);
   }
-<<<<<<< HEAD
   
-=======
-
-  void checkpoint_default_index_topology(hdf5_t & hdf5_file) {
-    return IO_POLICY::checkpoint_default_index_topology(hdf5_file);
-  }
-
-  void checkpoint_index_topology_field(hdf5_t & hdf5_file,
-    field_reference_t const & fh) {
-    return IO_POLICY::checkpoint_index_topology_field(hdf5_file, fh);
-  }
-
->>>>>>> 2fc42405
   void recover_data(hdf5_t & hdf5_file,
     launch_space_t launch_space,
     std::vector<hdf5_region_t> & hdf5_region_vector,
