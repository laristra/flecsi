--- conflicted
+++ resolved
@@ -14,74 +14,54 @@
 #include <fstream>
 #define __FLECSI_PRIVATE__
 #include <flecsi/data/common/data_reference.hh>
+#include <flecsi/io/legion/io_policy.hh>
+#include <flecsi/utils/const_string.hh>
+#include <flecsi/execution/context.hh>
+#include <flecsi/execution/legion/internal_task.hh>
+#include <flecsi/data/legion/runtime_data_types.hh>
 #include <flecsi/data/common/field_info.hh>
 #include <flecsi/data/data.hh>
-#include <flecsi/data/legion/runtime_data_types.hh>
-#include <flecsi/execution/context.hh>
-#include <flecsi/execution/legion/internal_task.hh>
-#include <flecsi/io/legion/io_policy.hh>
-#include <flecsi/utils/const_string.hh>
 
 #include <sys/types.h>
 #include <unistd.h>
 
 namespace flecsi {
 namespace io {
-
-#define SERIALIZATION_BUFFER_SIZE 4096
-
-struct checkpoint_task_args_s {
-  size_t field_map_size;
-  char field_map_serial[SERIALIZATION_BUFFER_SIZE];
-  char file_name[32];
+  
+#define SERIALIZATION_BUFFER_SIZE 4096  
+  
+struct checkpoint_task_args_s{
+ size_t field_map_size;
+ char field_map_serial[SERIALIZATION_BUFFER_SIZE];
+ char file_name[32];
 };
 
-legion_hdf5_region_t::legion_hdf5_region_t(LogicalRegion lr,
-  LogicalPartition lp,
-  std::string lr_name,
-  std::map<FieldID, std::string> & field_string_map)
-  : logical_region(lr), logical_partition(lp), logical_region_name(lr_name),
-    field_string_map(field_string_map) {
-
-  Runtime * runtime = Runtime::get_runtime();
+legion_hdf5_region_t::legion_hdf5_region_t(LogicalRegion lr, LogicalPartition lp, std::string lr_name, std::map<FieldID, std::string> &field_string_map)
+  :logical_region(lr), logical_partition(lp), logical_region_name(lr_name), field_string_map(field_string_map) {
+  
+  Runtime *runtime = Runtime::get_runtime();
   Context ctx = Runtime::get_context();
-  if(lr.get_dim() == 1) {
+  if (lr.get_dim() == 1) {
     Domain domain = runtime->get_index_space_domain(ctx, lr.get_index_space());
     dim_size[0] = domain.get_volume();
     printf("ID logical region size %ld\n", dim_size[0]);
-  }
-  else {
+  } else {
     Domain domain = runtime->get_index_space_domain(ctx, lr.get_index_space());
     dim_size[0] = domain.get_volume();
     printf("2D ID logical region size %ld\n", dim_size[0]);
   }
 }
 
-legion_hdf5_region_t::legion_hdf5_region_t(LogicalRegion lr,
-  LogicalPartition lp,
-  std::string lr_name)
-  : logical_region(lr), logical_partition(lp), logical_region_name(lr_name) {}
-
-legion_hdf5_t::legion_hdf5_t(const char * file_name, int num_files)
-  : legion_hdf5_t(std::string(file_name), num_files) {}
+legion_hdf5_region_t::legion_hdf5_region_t(LogicalRegion lr, LogicalPartition lp, std::string lr_name)
+  :logical_region(lr), logical_partition(lp), logical_region_name(lr_name) {
+
+}
+
+legion_hdf5_t::legion_hdf5_t(const char* file_name, int num_files)
+  :legion_hdf5_t(std::string(file_name), num_files) {
+}
 
 legion_hdf5_t::legion_hdf5_t(std::string file_name, int num_files)
-<<<<<<< HEAD
-  : hdf5_file_id(-1), file_name(file_name), num_files(num_files) {
-  hdf5_region_vector.clear();
-}
-
-bool
-legion_hdf5_t::open_hdf5_file(int file_idx) {
-  std::string fname = file_name + std::to_string(file_idx);
-  if(true) {
-    hdf5_file_id =
-      H5Fcreate(fname.c_str(), H5F_ACC_TRUNC, H5P_DEFAULT, H5P_DEFAULT);
-  }
-  else {
-    hdf5_file_id = H5Fopen(fname.c_str(), H5F_ACC_RDWR, H5P_DEFAULT);
-  }
-=======
   :hdf5_file_id(-1), file_name(file_name), num_files(num_files) {
   hdf5_region_vector.clear();  
   hdf5_group_map.clear();
@@ -92,17 +72,12 @@
   assert(hdf5_file_id == -1);
   std::string fname = file_name + std::to_string(file_idx);
   hdf5_file_id = H5Fcreate(fname.c_str(), H5F_ACC_TRUNC, H5P_DEFAULT, H5P_DEFAULT); 
->>>>>>> 0b418a63
   if(hdf5_file_id < 0) {
     printf("H5Fcreate failed: %lld\n", (long long)hdf5_file_id);
     return false;
   }
 }
 
-<<<<<<< HEAD
-bool
-legion_hdf5_t::close_hdf5_file(int file_idx) {
-=======
 bool legion_hdf5_t::open_hdf5_file(int file_idx)
 {
   assert(hdf5_file_id == -1);
@@ -117,31 +92,12 @@
 bool legion_hdf5_t::close_hdf5_file()
 {
   assert(hdf5_file_id >= 0);
->>>>>>> 0b418a63
   H5Fflush(hdf5_file_id, H5F_SCOPE_LOCAL);
   H5Fclose(hdf5_file_id);
   hdf5_file_id = -1;
   return true;
 }
 
-<<<<<<< HEAD
-bool
-legion_hdf5_t::write_string_to_hdf5_file(int file_idx,
-  const char * group_name,
-  const char * dataset_name,
-  const char * str,
-  size_t size) {
-  std::string fname = file_name + std::to_string(file_idx);
-  assert(hdf5_file_id >= 0);
-
-  herr_t status;
-  // status = H5Eset_auto(NULL, NULL);
-  status = H5Gget_objinfo(hdf5_file_id, group_name, 0, NULL);
-  hid_t group_id;
-  if(status == 0) {
-    printf("The group exists.\n");
-    group_id = H5Gopen2(hdf5_file_id, group_name, H5P_DEFAULT);
-=======
 bool legion_hdf5_t::write_string_to_hdf5_file(const char* group_name, const char* dataset_name, const char* str, size_t size)
 {
   assert(hdf5_file_id >= 0);
@@ -159,45 +115,24 @@
   } else {
     group_id = H5Gcreate2(hdf5_file_id, group_name, H5P_DEFAULT, H5P_DEFAULT, H5P_DEFAULT);
     hdf5_group_map[std::string(group_name)] = group_id;
->>>>>>> 0b418a63
-  }
-  else {
-    group_id = H5Gcreate2(
-      hdf5_file_id, group_name, H5P_DEFAULT, H5P_DEFAULT, H5P_DEFAULT);
-  }
-  if(group_id < 0) {
+  }
+  if (group_id < 0) {
     printf("H5Gcreate2 failed: %lld\n", (long long)group_id);
     H5Fclose(hdf5_file_id);
     return false;
   }
 
-  hid_t filetype = H5Tcopy(H5T_C_S1);
-  status = H5Tset_size(filetype, H5T_VARIABLE);
-  hid_t memtype = H5Tcopy(H5T_C_S1);
-  status = H5Tset_size(memtype, H5T_VARIABLE);
-
+  hid_t filetype = H5Tcopy (H5T_C_S1);
+  status = H5Tset_size (filetype, H5T_VARIABLE);
+  hid_t memtype = H5Tcopy (H5T_C_S1);
+  status = H5Tset_size (memtype, H5T_VARIABLE);
+  
   hsize_t dims[1];
   dims[0] = 1;
   hid_t dataspace_id = H5Screate_simple(1, dims, NULL);
 
-  const char * data[1];
+  const char *data[1];
   data[0] = str;
-<<<<<<< HEAD
-  hid_t dset = H5Dcreate2(group_id,
-    dataset_name,
-    filetype,
-    dataspace_id,
-    H5P_DEFAULT,
-    H5P_DEFAULT,
-    H5P_DEFAULT);
-  status = H5Dwrite(dset, memtype, H5S_ALL, H5S_ALL, H5P_DEFAULT, data);
-
-  status = H5Dclose(dset);
-  status = H5Sclose(dataspace_id);
-  status = H5Tclose(filetype);
-  status = H5Tclose(memtype);
-  status = H5Gclose(group_id);
-=======
   hid_t dset = H5Dcreate2(group_id, dataset_name, filetype, dataspace_id, H5P_DEFAULT, H5P_DEFAULT, H5P_DEFAULT);
   status = H5Dwrite (dset, memtype, H5S_ALL, H5S_ALL, H5P_DEFAULT, data);
 
@@ -247,71 +182,36 @@
   status = H5Tclose (memtype);
   status = H5Gclose(group_id);
   return true;
->>>>>>> 0b418a63
-}
-
-void
-legion_hdf5_t::add_logical_region(LogicalRegion lr,
-  LogicalPartition lp,
-  std::string lr_name,
-  std::map<FieldID, std::string> field_string_map) {
+}
+
+void legion_hdf5_t::add_logical_region(LogicalRegion lr, LogicalPartition lp, std::string lr_name, std::map<FieldID, std::string> field_string_map) {
   legion_hdf5_region_t h5_lr(lr, lp, lr_name, field_string_map);
   hdf5_region_vector.push_back(h5_lr);
 }
 
-void
-legion_hdf5_t::add_hdf5_region(const legion_hdf5_region_t & hdf5_region) {
+void legion_hdf5_t::add_hdf5_region(const legion_hdf5_region_t &hdf5_region) {
   hdf5_region_vector.push_back(hdf5_region);
 }
 
-<<<<<<< HEAD
-bool
-legion_hdf5_t::generate_hdf5_file(int file_idx) {
-
-  assert(hdf5_region_vector.size() > 0);
-
-  std::string fname = file_name + std::to_string(file_idx);
-#if 0
-  hdf5_file_id = H5Fopen(fname.c_str(), H5F_ACC_RDWR, H5P_DEFAULT);
-#else
-  hdf5_file_id =
-    H5Fcreate(fname.c_str(), H5F_ACC_TRUNC, H5P_DEFAULT, H5P_DEFAULT);
-#endif
-  if(hdf5_file_id < 0) {
-    printf("H5Fcreate failed: %lld\n", (long long)hdf5_file_id);
-    return false;
-  }
-
-  Runtime * runtime = Runtime::get_runtime();
-=======
 bool legion_hdf5_t::create_datasets_for_regions(int file_idx) {
   
   assert(hdf5_region_vector.size() > 0);
   assert(hdf5_file_id >= 0);
   
   Runtime *runtime = Runtime::get_runtime();
->>>>>>> 0b418a63
   Context ctx = Runtime::get_context();
 
-  for(std::vector<legion_hdf5_region_t>::iterator lr_it =
-        hdf5_region_vector.begin();
-      lr_it != hdf5_region_vector.end();
-      ++lr_it) {
+  for (std::vector<legion_hdf5_region_t>::iterator lr_it = hdf5_region_vector.begin(); lr_it != hdf5_region_vector.end(); ++lr_it) {
     hid_t dataspace_id = -1;
-    if((*lr_it).logical_region.get_index_space().get_dim() == 1) {
-      LogicalRegion sub_lr = runtime->get_logical_subregion_by_color(
-        ctx, (*lr_it).logical_partition, file_idx);
-      Domain domain =
-        runtime->get_index_space_domain(ctx, sub_lr.get_index_space());
+    if ((*lr_it).logical_region.get_index_space().get_dim() == 1) {
+      LogicalRegion sub_lr = runtime->get_logical_subregion_by_color(ctx, (*lr_it).logical_partition, file_idx);
+      Domain domain = runtime->get_index_space_domain(ctx, sub_lr.get_index_space());
       hsize_t dims[1];
       dims[0] = domain.get_volume();
       dataspace_id = H5Screate_simple(1, dims, NULL);
-    }
-    else {
-      LogicalRegion sub_lr = runtime->get_logical_subregion_by_color(
-        ctx, (*lr_it).logical_partition, file_idx);
-      Domain domain =
-        runtime->get_index_space_domain(ctx, sub_lr.get_index_space());
+    } else {
+      LogicalRegion sub_lr = runtime->get_logical_subregion_by_color(ctx, (*lr_it).logical_partition, file_idx);
+      Domain domain = runtime->get_index_space_domain(ctx, sub_lr.get_index_space());
       hsize_t dims[1];
       dims[0] = domain.get_volume();
       dataspace_id = H5Screate_simple(1, dims, NULL);
@@ -330,28 +230,21 @@
       return false;
     }
 #endif
-    for(std::map<FieldID, std::string>::iterator it =
-          (*lr_it).field_string_map.begin();
-        it != (*lr_it).field_string_map.end();
-        ++it) {
-      const char * dataset_name = (it->second).c_str();
-      hid_t dataset = H5Dcreate2(hdf5_file_id,
-        dataset_name,
-        H5T_IEEE_F64LE,
-        dataspace_id,
-        H5P_DEFAULT,
-        H5P_DEFAULT,
-        H5P_DEFAULT);
+    for (std::map<FieldID, std::string>::iterator it = (*lr_it).field_string_map.begin() ; it != (*lr_it).field_string_map.end(); ++it) {
+      const char* dataset_name = (it->second).c_str();
+      hid_t dataset = H5Dcreate2(hdf5_file_id, dataset_name,
+    			     H5T_IEEE_F64LE, dataspace_id,
+    			     H5P_DEFAULT, H5P_DEFAULT, H5P_DEFAULT);
       if(dataset < 0) {
         printf("H5Dcreate2 failed: %lld\n", (long long)dataset);
-        //    H5Gclose(group_id);
+    //    H5Gclose(group_id);
         H5Sclose(dataspace_id);
         H5Fclose(hdf5_file_id);
         return false;
       }
       H5Dclose(dataset);
     }
-    //   H5Gclose(group_id);
+ //   H5Gclose(group_id);
     H5Sclose(dataspace_id);
   }
   H5Fflush(hdf5_file_id, H5F_SCOPE_LOCAL);
@@ -359,50 +252,29 @@
 }
 
 legion_io_policy_t::~legion_io_policy_t() {
-  Runtime * runtime = Runtime::get_runtime();
+  Runtime *runtime = Runtime::get_runtime();
   Context ctx = Runtime::get_context();
-  if(default_index_topology_file_is != IndexSpace::NO_SPACE) {
+  if (default_index_topology_file_is != IndexSpace::NO_SPACE) {
     printf("clean up default_index_topology_file_is\n");
     runtime->destroy_index_space(ctx, default_index_topology_file_is);
   }
 }
 
-legion_hdf5_t
-legion_io_policy_t::init_hdf5_file(const char * file_name, int num_files) {
+legion_hdf5_t legion_io_policy_t::init_hdf5_file(const char* file_name, int num_files)
+{
   return legion_hdf5_t(file_name, num_files);
 }
 
-<<<<<<< HEAD
-bool
-legion_io_policy_t::open_hdf5_file(legion_hdf5_t & hdf5_file, int file_idx) {
+bool legion_io_policy_t::create_hdf5_file(legion_hdf5_t &hdf5_file, int file_idx)
+{
+  return hdf5_file.create_hdf5_file(file_idx);
+}
+
+bool legion_io_policy_t::open_hdf5_file(legion_hdf5_t &hdf5_file, int file_idx)
+{
   return hdf5_file.open_hdf5_file(file_idx);
 }
 
-bool
-legion_io_policy_t::close_hdf5_file(legion_hdf5_t & hdf5_file, int file_idx) {
-  return hdf5_file.close_hdf5_file(file_idx);
-}
-
-bool
-legion_io_policy_t::write_string_to_hdf5_file(legion_hdf5_t & hdf5_file,
-  int file_idx,
-  const char * group_name,
-  const char * dataset_name,
-  const char * str,
-  size_t size) {
-  return hdf5_file.write_string_to_hdf5_file(
-    file_idx, group_name, dataset_name, str, size);
-=======
-bool legion_io_policy_t::create_hdf5_file(legion_hdf5_t &hdf5_file, int file_idx)
-{
-  return hdf5_file.create_hdf5_file(file_idx);
-}
-
-bool legion_io_policy_t::open_hdf5_file(legion_hdf5_t &hdf5_file, int file_idx)
-{
-  return hdf5_file.open_hdf5_file(file_idx);
-}
-
 bool legion_io_policy_t::close_hdf5_file(legion_hdf5_t &hdf5_file)
 {
   return hdf5_file.close_hdf5_file();
@@ -421,51 +293,38 @@
 bool legion_io_policy_t::read_string_from_hdf5_file(hdf5_t &hdf5_file, int file_idx, const char* group_name, const char* dataset_name, std::string &str)
 {
   return hdf5_file.read_string_from_hdf5_file(group_name, dataset_name, str);
->>>>>>> 0b418a63
-}
-
-void
-legion_io_policy_t::add_regions(legion_hdf5_t & hdf5_file,
-  std::vector<legion_hdf5_region_t> & hdf5_region_vector) {
-  for(std::vector<legion_hdf5_region_t>::iterator it =
-        hdf5_region_vector.begin();
-      it != hdf5_region_vector.end();
-      ++it) {
+}
+
+void legion_io_policy_t::add_regions(legion_hdf5_t & hdf5_file, std::vector<legion_hdf5_region_t> & hdf5_region_vector)
+{
+  for(std::vector<legion_hdf5_region_t>::iterator it = hdf5_region_vector.begin(); it != hdf5_region_vector.end(); ++it) {
     hdf5_file.add_hdf5_region(*it);
   }
 }
 
-void
-legion_io_policy_t::add_default_index_topology(hdf5_t & hdf5_file) {
+void legion_io_policy_t::add_default_index_topology(hdf5_t &hdf5_file) {
   constexpr size_t identifier =
     utils::hash::topology_hash<flecsi_internal_string_hash("internal"),
       flecsi_internal_string_hash("index_topology")>();
-
-  auto & flecsi_context = execution::context_t::instance();
+  
+  auto & flecsi_context = execution::context_t::instance();    
   data::legion::index_runtime_data_t & index_runtime_data =
     flecsi_context.index_topology_instance(identifier);
-
+  
   std::map<FieldID, std::string> field_string_map;
 
-  std::vector<data::field_info_t> const & fid_vector =
-    flecsi_context
-      .get_field_info_store(topology::index_topology_t::type_identifier_hash,
-        data::storage_label_t::index)
-      .field_info();
+  std::vector<data::field_info_t> const & fid_vector = flecsi_context.get_field_info_store(topology::index_topology_t::type_identifier_hash, data::storage_label_t::index).field_info();
   printf("add fid vector size %ld\n", fid_vector.size());
-
-  for(std::vector<data::field_info_t>::const_iterator it = fid_vector.begin();
-      it != fid_vector.end();
-      ++it) {
+  
+  for(std::vector<data::field_info_t>::const_iterator it = fid_vector.begin(); it != fid_vector.end(); ++it) {
     field_string_map[(*it).fid] = std::to_string((*it).fid);
     printf("add fid %ld\n", (*it).fid);
   }
 
-  Runtime * runtime = Runtime::get_runtime();
+  Runtime *runtime = Runtime::get_runtime();
   Context ctx = Runtime::get_context();
-  Rect<1> file_color_bounds(0, hdf5_file.num_files - 1);
-  default_index_topology_file_is =
-    runtime->create_index_space(ctx, file_color_bounds);
+  Rect<1> file_color_bounds(0, hdf5_file.num_files-1);
+  default_index_topology_file_is = runtime->create_index_space(ctx, file_color_bounds);
 #if 0 
   default_index_topology_file_ip = runtime->create_pending_partition(ctx, index_runtime_data.index_space, default_index_topology_file_is);
   int idx = 0; 
@@ -479,516 +338,379 @@
     runtime->create_index_space_union(ctx, default_index_topology_file_ip, point, subspaces);
   }
 #else
-  default_index_topology_file_ip = runtime->create_equal_partition(
-    ctx, index_runtime_data.index_space, default_index_topology_file_is);
+  default_index_topology_file_ip = runtime->create_equal_partition(ctx, index_runtime_data.index_space, default_index_topology_file_is);
 #endif
-  default_index_topology_file_lp = runtime->get_logical_partition(
-    ctx, index_runtime_data.logical_region, default_index_topology_file_ip);
-  hdf5_file.add_logical_region(index_runtime_data.logical_region,
-    default_index_topology_file_lp,
-    "null",
-    field_string_map);
-}
-
-<<<<<<< HEAD
-void
-legion_io_policy_t::generate_hdf5_files(legion_hdf5_t & hdf5_file) {
-  for(int i = 0; i < hdf5_file.num_files; i++) {
-    hdf5_file.generate_hdf5_file(i);
-=======
+  default_index_topology_file_lp = runtime->get_logical_partition(ctx, index_runtime_data.logical_region, default_index_topology_file_ip);  
+  hdf5_file.add_logical_region(index_runtime_data.logical_region, default_index_topology_file_lp, "null", field_string_map);
+}
+
 void legion_io_policy_t::generate_hdf5_files(legion_hdf5_t &hdf5_file)
 {
   for (int i = 0; i < hdf5_file.num_files; i++) {
     hdf5_file.create_hdf5_file(i);
     hdf5_file.create_datasets_for_regions(i);
     hdf5_file.close_hdf5_file();
->>>>>>> 0b418a63
-  }
-}
-
-void
-legion_io_policy_t::checkpoint_data(legion_hdf5_t & hdf5_file,
-  IndexSpace launch_space,
-  std::vector<legion_hdf5_region_t> & hdf5_region_vector,
-  bool attach_flag) {
+  }
+}
+
+void legion_io_policy_t::checkpoint_data(legion_hdf5_t & hdf5_file, IndexSpace launch_space, std::vector<legion_hdf5_region_t> & hdf5_region_vector, bool attach_flag)
+{
   std::string file_name = hdf5_file.file_name;
   printf("Start checkpoint, %s\n", file_name.c_str());
-
-#if 1
-  Runtime * runtime = Runtime::get_runtime();
+ 
+#if 1 
+  Runtime *runtime = Runtime::get_runtime();
   Context ctx = Runtime::get_context();
-
+  
   std::vector<std::map<FieldID, std::string>> field_string_map_vector;
-  for(std::vector<legion_hdf5_region_t>::iterator it =
-        hdf5_region_vector.begin();
-      it != hdf5_region_vector.end();
-      ++it) {
+  for(std::vector<legion_hdf5_region_t>::iterator it = hdf5_region_vector.begin() ; it != hdf5_region_vector.end(); ++it) {
     field_string_map_vector.push_back((*it).field_string_map);
   }
-
+  
   struct checkpoint_task_args_s task_argument;
   strcpy(task_argument.file_name, file_name.c_str());
-
+  
   Realm::Serialization::DynamicBufferSerializer dbs(0);
   dbs << field_string_map_vector;
   task_argument.field_map_size = dbs.bytes_used();
-  if(task_argument.field_map_size > SERIALIZATION_BUFFER_SIZE) {
+  if (task_argument.field_map_size > SERIALIZATION_BUFFER_SIZE) {
     assert(0);
   }
-  memcpy(task_argument.field_map_serial,
-    dbs.detach_buffer(),
-    task_argument.field_map_size);
-
+  memcpy(task_argument.field_map_serial, dbs.detach_buffer(), task_argument.field_map_size);
+  
   execution::context_t & context_ = execution::context_t::instance();
   auto task_id = 0;
-  if(attach_flag == true) {
-    task_id =
-      context_.task_id<flecsi_internal_hash(checkpoint_with_attach_task)>();
-  }
-  else {
-    task_id =
-      context_.task_id<flecsi_internal_hash(checkpoint_without_attach_task)>();
-  }
-
-  IndexLauncher checkpoint_launcher(task_id,
-    launch_space,
-    TaskArgument(&task_argument, sizeof(task_argument)),
-    ArgumentMap());
-
+  if (attach_flag == true) {
+    task_id = context_.task_id<flecsi_internal_hash(checkpoint_with_attach_task)>();
+  } else {
+    task_id = context_.task_id<flecsi_internal_hash(checkpoint_without_attach_task)>();
+  }
+  
+  IndexLauncher checkpoint_launcher(task_id, launch_space, TaskArgument(&task_argument, sizeof(task_argument)), ArgumentMap());
+  
   int idx = 0;
-  for(std::vector<legion_hdf5_region_t>::iterator it =
-        hdf5_region_vector.begin();
-      it != hdf5_region_vector.end();
-      ++it) {
+  for(std::vector<legion_hdf5_region_t>::iterator it = hdf5_region_vector.begin() ; it != hdf5_region_vector.end(); ++it) {
     checkpoint_launcher.add_region_requirement(
-      RegionRequirement((*it).logical_partition,
-        0 /*projection ID*/,
-        READ_ONLY,
-        EXCLUSIVE,
-        (*it).logical_region));
-
-    std::map<FieldID, std::string> & field_string_map = (*it).field_string_map;
-    for(std::map<FieldID, std::string>::iterator it = field_string_map.begin();
-        it != field_string_map.end();
-        ++it) {
+          RegionRequirement((*it).logical_partition, 0/*projection ID*/, 
+                            READ_ONLY, EXCLUSIVE, (*it).logical_region));
+    
+    std::map<FieldID, std::string> &field_string_map = (*it).field_string_map;
+    for (std::map<FieldID, std::string>::iterator it = field_string_map.begin() ; it != field_string_map.end(); ++it) {
       checkpoint_launcher.region_requirements[idx].add_field(it->first);
     }
-    idx++;
+    idx ++;
   }
   FutureMap fumap = runtime->execute_index_space(ctx, checkpoint_launcher);
   fumap.wait_all_results();
 #endif
-}
-
-void
-legion_io_policy_t::checkpoint_default_index_topology(
-  legion_hdf5_t & hdf5_file) {
+  
+}
+
+void legion_io_policy_t::checkpoint_default_index_topology(legion_hdf5_t &hdf5_file)
+{
   auto & flecsi_context = execution::context_t::instance();
-  std::vector<data::field_info_t> const & fid_vector =
-    flecsi_context
-      .get_field_info_store(topology::index_topology_t::type_identifier_hash,
-        data::storage_label_t::index)
-      .field_info();
+  std::vector<data::field_info_t> const & fid_vector = flecsi_context.get_field_info_store(topology::index_topology_t::type_identifier_hash, data::storage_label_t::index).field_info();
   printf("checkpoint fid vector size %ld\n", fid_vector.size());
-
+  
   constexpr size_t identifier =
     utils::hash::topology_hash<flecsi_internal_string_hash("internal"),
       flecsi_internal_string_hash("index_topology")>();
-
+   
   data::legion::index_runtime_data_t & index_runtime_data =
     flecsi_context.index_topology_instance(identifier);
-
-  legion_hdf5_region_t cp_test_data(index_runtime_data.logical_region,
-    default_index_topology_file_lp,
-    "input_lr_1");
-  for(std::vector<data::field_info_t>::const_iterator it = fid_vector.begin();
-      it != fid_vector.end();
-      ++it) {
+  
+  legion_hdf5_region_t cp_test_data(index_runtime_data.logical_region, default_index_topology_file_lp, "input_lr_1");
+  for(std::vector<data::field_info_t>::const_iterator it = fid_vector.begin(); it != fid_vector.end(); ++it) {
     cp_test_data.field_string_map[(*it).fid] = std::to_string((*it).fid);
     printf("fid %ld\n", (*it).fid);
   }
-
+  
   std::vector<legion_hdf5_region_t> hdf5_region_vector;
   hdf5_region_vector.push_back(cp_test_data);
-  checkpoint_data(
-    hdf5_file, default_index_topology_file_is, hdf5_region_vector, true);
-}
-
-void
-legion_io_policy_t::checkpoint_index_topology_field(hdf5_t & hdf5_file,
-  data::field_reference_t & fh) {
+  checkpoint_data(hdf5_file, default_index_topology_file_is, hdf5_region_vector, true);
+}
+
+void legion_io_policy_t::checkpoint_index_topology_field(hdf5_t &hdf5_file, data::field_reference_t &fh)
+{
   auto & flecsi_context = execution::context_t::instance();
-  const data::field_info_t & fid =
-    flecsi_context
-      .get_field_info_store(topology::index_topology_t::type_identifier_hash,
-        data::storage_label_t::index)
-      .get_field_info(fh.identifier());
+  const data::field_info_t & fid = flecsi_context.get_field_info_store(topology::index_topology_t::type_identifier_hash, data::storage_label_t::index).get_field_info(fh.identifier());
   printf("checkpoint fid %ld\n", fid.fid);
-
+  
   constexpr size_t identifier =
     utils::hash::topology_hash<flecsi_internal_string_hash("internal"),
       flecsi_internal_string_hash("index_topology")>();
-
+   
   data::legion::index_runtime_data_t & index_runtime_data =
     flecsi_context.index_topology_instance(identifier);
-
-  legion_hdf5_region_t cp_test_data(index_runtime_data.logical_region,
-    default_index_topology_file_lp,
-    "input_lr_1");
+  
+  legion_hdf5_region_t cp_test_data(index_runtime_data.logical_region, default_index_topology_file_lp, "input_lr_1");
   cp_test_data.field_string_map[fid.fid] = std::to_string(fid.fid);
-
+  
   std::vector<legion_hdf5_region_t> hdf5_region_vector;
   hdf5_region_vector.push_back(cp_test_data);
-  checkpoint_data(
-    hdf5_file, default_index_topology_file_is, hdf5_region_vector, true);
-}
-
-void
-legion_io_policy_t::recover_default_index_topology(legion_hdf5_t & hdf5_file) {
+  checkpoint_data(hdf5_file, default_index_topology_file_is, hdf5_region_vector, true);
+}
+
+void legion_io_policy_t::recover_default_index_topology(legion_hdf5_t &hdf5_file)
+{
   auto & flecsi_context = execution::context_t::instance();
-  std::vector<data::field_info_t> const & fid_vector =
-    flecsi_context
-      .get_field_info_store(topology::index_topology_t::type_identifier_hash,
-        data::storage_label_t::index)
-      .field_info();
+  std::vector<data::field_info_t> const & fid_vector = flecsi_context.get_field_info_store(topology::index_topology_t::type_identifier_hash, data::storage_label_t::index).field_info();
   printf("recover fid vector size %ld\n", fid_vector.size());
-
+  
   constexpr size_t identifier =
     utils::hash::topology_hash<flecsi_internal_string_hash("internal"),
       flecsi_internal_string_hash("index_topology")>();
-
+   
   data::legion::index_runtime_data_t & index_runtime_data =
     flecsi_context.index_topology_instance(identifier);
-
-  legion_hdf5_region_t cp_test_data(index_runtime_data.logical_region,
-    default_index_topology_file_lp,
-    "input_lr_1");
-  for(std::vector<data::field_info_t>::const_iterator it = fid_vector.begin();
-      it != fid_vector.end();
-      ++it) {
+  
+  legion_hdf5_region_t cp_test_data(index_runtime_data.logical_region, default_index_topology_file_lp, "input_lr_1");
+  for(std::vector<data::field_info_t>::const_iterator it = fid_vector.begin(); it != fid_vector.end(); ++it) {
     cp_test_data.field_string_map[(*it).fid] = std::to_string((*it).fid);
     printf("fid %ld\n", (*it).fid);
   }
-
+  
   std::vector<legion_hdf5_region_t> hdf5_region_vector;
   hdf5_region_vector.push_back(cp_test_data);
-  recover_data(
-    hdf5_file, default_index_topology_file_is, hdf5_region_vector, true);
-}
-
-void
-legion_io_policy_t::recover_index_topology_field(hdf5_t & hdf5_file,
-  data::field_reference_t & fh) {
+  recover_data(hdf5_file, default_index_topology_file_is, hdf5_region_vector, true);
+}
+
+void legion_io_policy_t::recover_index_topology_field(hdf5_t &hdf5_file, data::field_reference_t &fh)
+{
   auto & flecsi_context = execution::context_t::instance();
-  const data::field_info_t & fid =
-    flecsi_context
-      .get_field_info_store(topology::index_topology_t::type_identifier_hash,
-        data::storage_label_t::index)
-      .get_field_info(fh.identifier());
+  const data::field_info_t & fid = flecsi_context.get_field_info_store(topology::index_topology_t::type_identifier_hash, data::storage_label_t::index).get_field_info(fh.identifier());
   printf("recover fid %ld\n", fid.fid);
-
+  
   constexpr size_t identifier =
     utils::hash::topology_hash<flecsi_internal_string_hash("internal"),
       flecsi_internal_string_hash("index_topology")>();
-
+   
   data::legion::index_runtime_data_t & index_runtime_data =
     flecsi_context.index_topology_instance(identifier);
-
-  legion_hdf5_region_t cp_test_data(index_runtime_data.logical_region,
-    default_index_topology_file_lp,
-    "input_lr_1");
+  
+  legion_hdf5_region_t cp_test_data(index_runtime_data.logical_region, default_index_topology_file_lp, "input_lr_1");
   cp_test_data.field_string_map[fid.fid] = std::to_string(fid.fid);
-
+  
   std::vector<legion_hdf5_region_t> hdf5_region_vector;
   hdf5_region_vector.push_back(cp_test_data);
-  recover_data(
-    hdf5_file, default_index_topology_file_is, hdf5_region_vector, true);
-}
-
-void
-legion_io_policy_t::recover_data(legion_hdf5_t & hdf5_file,
-  IndexSpace launch_space,
-  std::vector<legion_hdf5_region_t> & hdf5_region_vector,
-  bool attach_flag) {
+  recover_data(hdf5_file, default_index_topology_file_is, hdf5_region_vector, true);
+}
+
+void legion_io_policy_t::recover_data(legion_hdf5_t & hdf5_file, IndexSpace launch_space, std::vector<legion_hdf5_region_t> & hdf5_region_vector, bool attach_flag)
+{
   std::string file_name = hdf5_file.file_name;
   printf("Start recover, %s\n", file_name.c_str());
-
-#if 1
-  Runtime * runtime = Runtime::get_runtime();
+ 
+#if 1 
+  Runtime *runtime = Runtime::get_runtime();
   Context ctx = Runtime::get_context();
-
+  
   std::vector<std::map<FieldID, std::string>> field_string_map_vector;
-  for(std::vector<legion_hdf5_region_t>::iterator it =
-        hdf5_region_vector.begin();
-      it != hdf5_region_vector.end();
-      ++it) {
+  for(std::vector<legion_hdf5_region_t>::iterator it = hdf5_region_vector.begin() ; it != hdf5_region_vector.end(); ++it) {
     field_string_map_vector.push_back((*it).field_string_map);
   }
-
+  
   struct checkpoint_task_args_s task_argument;
   strcpy(task_argument.file_name, file_name.c_str());
-
+  
   Realm::Serialization::DynamicBufferSerializer dbs(0);
   dbs << field_string_map_vector;
   task_argument.field_map_size = dbs.bytes_used();
-  if(task_argument.field_map_size > SERIALIZATION_BUFFER_SIZE) {
+  if (task_argument.field_map_size > SERIALIZATION_BUFFER_SIZE) {
     assert(0);
   }
-  memcpy(task_argument.field_map_serial,
-    dbs.detach_buffer(),
-    task_argument.field_map_size);
-
+  memcpy(task_argument.field_map_serial, dbs.detach_buffer(), task_argument.field_map_size);
+  
   execution::context_t & context_ = execution::context_t::instance();
   auto task_id = 0;
-  if(attach_flag == true) {
-    task_id =
-      context_.task_id<flecsi_internal_hash(recover_with_attach_task)>();
-  }
-  else {
-    task_id =
-      context_.task_id<flecsi_internal_hash(recover_without_attach_task)>();
-  }
-
-  IndexLauncher recover_launcher(task_id,
-    launch_space,
-    TaskArgument(&task_argument, sizeof(task_argument)),
-    ArgumentMap());
+  if (attach_flag == true) {
+    task_id = context_.task_id<flecsi_internal_hash(recover_with_attach_task)>();
+  } else {
+    task_id = context_.task_id<flecsi_internal_hash(recover_without_attach_task)>();
+  }
+  
+  IndexLauncher recover_launcher(task_id, launch_space, TaskArgument(&task_argument, sizeof(task_argument)), ArgumentMap());
   int idx = 0;
-  for(std::vector<legion_hdf5_region_t>::iterator it =
-        hdf5_region_vector.begin();
-      it != hdf5_region_vector.end();
-      ++it) {
+  for(std::vector<legion_hdf5_region_t>::iterator it = hdf5_region_vector.begin() ; it != hdf5_region_vector.end(); ++it) {
     recover_launcher.add_region_requirement(
-      RegionRequirement((*it).logical_partition,
-        0 /*projection ID*/,
-        WRITE_DISCARD,
-        EXCLUSIVE,
-        (*it).logical_region));
-
-    std::map<FieldID, std::string> & field_string_map = (*it).field_string_map;
-    for(std::map<FieldID, std::string>::iterator it = field_string_map.begin();
-        it != field_string_map.end();
-        ++it) {
+          RegionRequirement((*it).logical_partition, 0/*projection ID*/, 
+                            WRITE_DISCARD, EXCLUSIVE, (*it).logical_region));
+    
+    std::map<FieldID, std::string> &field_string_map = (*it).field_string_map;
+    for (std::map<FieldID, std::string>::iterator it = field_string_map.begin() ; it != field_string_map.end(); ++it) {
       recover_launcher.region_requirements[idx].add_field(it->first);
     }
-    idx++;
-  }
-
+    idx ++;
+  }
+  
   FutureMap fumap = runtime->execute_index_space(ctx, recover_launcher);
   fumap.wait_all_results();
 #endif
-}
-
-void
-checkpoint_with_attach_task(const Legion::Task * task,
-  const std::vector<Legion::PhysicalRegion> & regions,
-  Legion::Context ctx,
-  Legion::Runtime * runtime) {
-  struct checkpoint_task_args_s task_arg =
-    *(struct checkpoint_task_args_s *)task->args;
-
+  
+}
+
+void checkpoint_with_attach_task(const Legion::Task * task,                      
+    const std::vector<Legion::PhysicalRegion> & regions,                       
+    Legion::Context ctx,                                                       
+    Legion::Runtime * runtime)
+{  
+  struct checkpoint_task_args_s task_arg = *(struct checkpoint_task_args_s *) task->args;
+  
   const int point = task->index_point.point_data[0];
-
+  
   std::vector<std::map<FieldID, std::string>> field_string_map_vector;
-  Realm::Serialization::FixedBufferDeserializer fdb(
-    task_arg.field_map_serial, task_arg.field_map_size);
-  bool ok = fdb >> field_string_map_vector;
+  Realm::Serialization::FixedBufferDeserializer fdb(task_arg.field_map_serial, task_arg.field_map_size);
+  bool ok  = fdb >> field_string_map_vector;
   if(!ok) {
     printf("task args deserializer error\n");
   }
-
+  
   std::string fname(task_arg.file_name);
   fname = fname + std::to_string(point);
-  char * file_name = const_cast<char *>(fname.c_str());
-
-  for(unsigned int rid = 0; rid < regions.size(); rid++) {
+  char *file_name = const_cast<char*>(fname.c_str());
+  
+  
+  for (unsigned int rid = 0; rid < regions.size(); rid++) {
     PhysicalRegion cp_pr;
     LogicalRegion input_lr = regions[rid].get_logical_region();
-    LogicalRegion cp_lr = runtime->create_logical_region(
-      ctx, input_lr.get_index_space(), input_lr.get_field_space());
-
+    LogicalRegion cp_lr = runtime->create_logical_region(ctx, input_lr.get_index_space(), input_lr.get_field_space());
+  
     AttachLauncher hdf5_attach_launcher(EXTERNAL_HDF5_FILE, cp_lr, cp_lr);
-    std::map<FieldID, const char *> field_map;
-    std::set<FieldID> field_set = task->regions[rid].privilege_fields;
+    std::map<FieldID,const char*> field_map;
+    std::set<FieldID> field_set = task->regions[rid].privilege_fields;  
     std::map<FieldID, std::string>::iterator map_it;
-    for(std::set<FieldID>::iterator it = field_set.begin();
-        it != field_set.end();
-        ++it) {
+    for (std::set<FieldID>::iterator it = field_set.begin() ; it != field_set.end(); ++it) {
       map_it = field_string_map_vector[rid].find(*it);
-      if(map_it != field_string_map_vector[rid].end()) {
+      if (map_it != field_string_map_vector[rid].end()) {
         field_map.insert(std::make_pair(*it, (map_it->second).c_str()));
-      }
-      else {
+      } else {
         assert(0);
       }
     }
-    printf("Checkpointing data to HDF5 file attach '%s' region %d, "
-           "(datasets='%ld'), vector size %ld, pid %ld\n",
-      file_name,
-      rid,
-      field_map.size(),
-      field_string_map_vector.size(),
-      getpid());
-    hdf5_attach_launcher.attach_hdf5(
-      file_name, field_map, LEGION_FILE_READ_WRITE);
+    printf("Checkpointing data to HDF5 file attach '%s' region %d, (datasets='%ld'), vector size %ld, pid %ld\n", file_name, rid, field_map.size(), field_string_map_vector.size(), getpid());
+    hdf5_attach_launcher.attach_hdf5(file_name, field_map, LEGION_FILE_READ_WRITE);
     cp_pr = runtime->attach_external_resource(ctx, hdf5_attach_launcher);
-    // cp_pr.wait_until_valid();
+   // cp_pr.wait_until_valid();
 
     CopyLauncher copy_launcher1;
     copy_launcher1.add_copy_requirements(
-      RegionRequirement(input_lr, READ_ONLY, EXCLUSIVE, input_lr),
-      RegionRequirement(cp_lr, WRITE_DISCARD, EXCLUSIVE, cp_lr));
-    for(std::set<FieldID>::iterator it = field_set.begin();
-        it != field_set.end();
-        ++it) {
+        RegionRequirement(input_lr, READ_ONLY, EXCLUSIVE, input_lr),
+        RegionRequirement(cp_lr, WRITE_DISCARD, EXCLUSIVE, cp_lr));
+    for(std::set<FieldID>::iterator it = field_set.begin(); it != field_set.end(); ++it) {
       copy_launcher1.add_src_field(0, *it);
       copy_launcher1.add_dst_field(0, *it);
     }
     runtime->issue_copy_operation(ctx, copy_launcher1);
-
+  
+  
     Future fu = runtime->detach_external_resource(ctx, cp_pr, true);
     fu.wait();
     runtime->destroy_logical_region(ctx, cp_lr);
   }
 } // checkpoint_with_attach_task
-
-void
-checkpoint_without_attach_task(const Legion::Task * task,
-  const std::vector<Legion::PhysicalRegion> & regions,
-  Legion::Context ctx,
-  Legion::Runtime * runtime) {
-  struct checkpoint_task_args_s task_arg =
-    *(struct checkpoint_task_args_s *)task->args;
-
+  
+void checkpoint_without_attach_task(const Legion::Task * task,                      
+    const std::vector<Legion::PhysicalRegion> & regions,                       
+    Legion::Context ctx,                                                       
+    Legion::Runtime * runtime)
+{
+  struct checkpoint_task_args_s task_arg = *(struct checkpoint_task_args_s *) task->args;
+  
   const int point = task->index_point.point_data[0];
-
+  
   std::vector<std::map<FieldID, std::string>> field_string_map_vector;
-  Realm::Serialization::FixedBufferDeserializer fdb(
-    task_arg.field_map_serial, task_arg.field_map_size);
-  bool ok = fdb >> field_string_map_vector;
+  Realm::Serialization::FixedBufferDeserializer fdb(task_arg.field_map_serial, task_arg.field_map_size);
+  bool ok  = fdb >> field_string_map_vector;
   if(!ok) {
     printf("task args deserializer error\n");
   }
-
+  
   std::string fname(task_arg.file_name);
   fname = fname + std::to_string(point);
-  char * file_name = const_cast<char *>(fname.c_str());
-
+  char *file_name = const_cast<char*>(fname.c_str());
+  
   hid_t file_id;
-  file_id = H5Fopen(file_name, H5F_ACC_RDWR, H5P_DEFAULT);
+  file_id = H5Fopen(file_name, H5F_ACC_RDWR, H5P_DEFAULT); 
   if(file_id < 0) {
     printf("H5Fopen failed: %lld\n", (long long)file_id);
     assert(0);
   }
-
-  for(unsigned int rid = 0; rid < regions.size(); rid++) {
+  
+  for (unsigned int rid = 0; rid < regions.size(); rid++) {
     LogicalRegion input_lr = regions[rid].get_logical_region();
 
-    std::set<FieldID> field_set = task->regions[rid].privilege_fields;
+    std::set<FieldID> field_set = task->regions[rid].privilege_fields;  
     std::map<FieldID, std::string>::iterator map_it;
-    for(std::set<FieldID>::iterator it = field_set.begin();
-        it != field_set.end();
-        ++it) {
+    for (std::set<FieldID>::iterator it = field_set.begin() ; it != field_set.end(); ++it) {
       map_it = field_string_map_vector[rid].find(*it);
-      if(map_it != field_string_map_vector[rid].end()) {
-        const FieldAccessor<READ_ONLY,
-          double,
-          1,
-          coord_t,
-          Realm::AffineAccessor<double, 1, coord_t>>
-          acc_fid(regions[rid], *it);
-        Rect<1> rect = runtime->get_index_space_domain(
-          ctx, task->regions[rid].region.get_index_space());
-        const double * dset_data = acc_fid.ptr(rect.lo);
-        hid_t dataset_id =
-          H5Dopen2(file_id, (map_it->second).c_str(), H5P_DEFAULT);
+      if (map_it != field_string_map_vector[rid].end()) {
+        const FieldAccessor<READ_ONLY,double,1,coord_t, Realm::AffineAccessor<double,1,coord_t> > acc_fid(regions[rid], *it);
+        Rect<1> rect = runtime->get_index_space_domain(ctx, task->regions[rid].region.get_index_space());
+        const double *dset_data = acc_fid.ptr(rect.lo);
+        hid_t dataset_id = H5Dopen2(file_id, (map_it->second).c_str(), H5P_DEFAULT);
         if(dataset_id < 0) {
           printf("H5Dopen2 failed: %lld\n", (long long)dataset_id);
           H5Fclose(file_id);
           assert(0);
         }
-        H5Dwrite(
-          dataset_id, H5T_IEEE_F64LE, H5S_ALL, H5S_ALL, H5P_DEFAULT, dset_data);
+        H5Dwrite(dataset_id, H5T_IEEE_F64LE, H5S_ALL, H5S_ALL, H5P_DEFAULT, dset_data);
         H5Dclose(dataset_id);
-      }
-      else {
+      } else {
         assert(0);
       }
     }
-    printf("Checkpointing data to HDF5 file no attach '%s' region %d, "
-           "(datasets='%ld'), vector size %ld, pid %ld\n",
-      file_name,
-      rid,
-      field_set.size(),
-      field_string_map_vector.size(),
-      getpid());
-  }
-
+    printf("Checkpointing data to HDF5 file no attach '%s' region %d, (datasets='%ld'), vector size %ld, pid %ld\n", file_name, rid, field_set.size(), field_string_map_vector.size(), getpid());
+  }
+  
   H5Fflush(file_id, H5F_SCOPE_LOCAL);
   H5Fclose(file_id);
 } // checkpoint_without_attach_task
 
-void
-recover_with_attach_task(const Legion::Task * task,
-  const std::vector<Legion::PhysicalRegion> & regions,
-  Legion::Context ctx,
-  Legion::Runtime * runtime) {
+void recover_with_attach_task(const Legion::Task * task,                      
+    const std::vector<Legion::PhysicalRegion> & regions,                       
+    Legion::Context ctx,                                                       
+    Legion::Runtime * runtime)
+{
   const int point = task->index_point.point_data[0];
-
-  struct checkpoint_task_args_s task_arg =
-    *(struct checkpoint_task_args_s *)task->args;
+  
+  struct checkpoint_task_args_s task_arg = *(struct checkpoint_task_args_s *) task->args;
   std::vector<std::map<FieldID, std::string>> field_string_map_vector;
-  Realm::Serialization::FixedBufferDeserializer fdb(
-    task_arg.field_map_serial, task_arg.field_map_size);
-  bool ok = fdb >> field_string_map_vector;
+  Realm::Serialization::FixedBufferDeserializer fdb(task_arg.field_map_serial, task_arg.field_map_size);
+  bool ok  = fdb >> field_string_map_vector;
   if(!ok) {
     printf("task args deserializer error\n");
   }
-
+  
   std::string fname(task_arg.file_name);
   fname = fname + std::to_string(point);
-  char * file_name = const_cast<char *>(fname.c_str());
-
-  for(unsigned int rid = 0; rid < regions.size(); rid++) {
+  char *file_name = const_cast<char*>(fname.c_str());
+  
+  for (unsigned int rid = 0; rid < regions.size(); rid++) {
     PhysicalRegion restart_pr;
     LogicalRegion input_lr2 = regions[rid].get_logical_region();
-    LogicalRegion restart_lr = runtime->create_logical_region(
-      ctx, input_lr2.get_index_space(), input_lr2.get_field_space());
-
-    AttachLauncher hdf5_attach_launcher(
-      EXTERNAL_HDF5_FILE, restart_lr, restart_lr);
-    std::map<FieldID, const char *> field_map;
-    std::set<FieldID> field_set = task->regions[rid].privilege_fields;
+    LogicalRegion restart_lr = runtime->create_logical_region(ctx, input_lr2.get_index_space(), input_lr2.get_field_space());
+
+    AttachLauncher hdf5_attach_launcher(EXTERNAL_HDF5_FILE, restart_lr, restart_lr);
+    std::map<FieldID,const char*> field_map;
+    std::set<FieldID> field_set = task->regions[rid].privilege_fields;  
     std::map<FieldID, std::string>::iterator map_it;
-    for(std::set<FieldID>::iterator it = field_set.begin();
-        it != field_set.end();
-        ++it) {
+    for (std::set<FieldID>::iterator it = field_set.begin() ; it != field_set.end(); ++it) {
       map_it = field_string_map_vector[rid].find(*it);
-      if(map_it != field_string_map_vector[rid].end()) {
+      if (map_it != field_string_map_vector[rid].end()) {
         field_map.insert(std::make_pair(*it, (map_it->second).c_str()));
-      }
-      else {
+      } else {
         assert(0);
       }
     }
-    printf("Recoverring data to HDF5 file attach '%s' region %d, "
-           "(datasets='%ld'), vector size %ld, pid %ld\n",
-      file_name,
-      rid,
-      field_map.size(),
-      field_string_map_vector.size(),
-      getpid());
-    hdf5_attach_launcher.attach_hdf5(
-      file_name, field_map, LEGION_FILE_READ_WRITE);
+    printf("Recoverring data to HDF5 file attach '%s' region %d, (datasets='%ld'), vector size %ld, pid %ld\n", file_name, rid, field_map.size(), field_string_map_vector.size(), getpid());
+    hdf5_attach_launcher.attach_hdf5(file_name, field_map, LEGION_FILE_READ_WRITE);
     restart_pr = runtime->attach_external_resource(ctx, hdf5_attach_launcher);
 
     CopyLauncher copy_launcher2;
     copy_launcher2.add_copy_requirements(
-      RegionRequirement(restart_lr, READ_ONLY, EXCLUSIVE, restart_lr),
-      RegionRequirement(input_lr2, WRITE_DISCARD, EXCLUSIVE, input_lr2));
-    for(std::set<FieldID>::iterator it = field_set.begin();
-        it != field_set.end();
-        ++it) {
+        RegionRequirement(restart_lr, READ_ONLY, EXCLUSIVE, restart_lr),
+        RegionRequirement(input_lr2, WRITE_DISCARD, EXCLUSIVE, input_lr2));
+    for(std::set<FieldID>::iterator it = field_set.begin(); it != field_set.end(); ++it) {
       copy_launcher2.add_src_field(0, *it);
       copy_launcher2.add_dst_field(0, *it);
     }
@@ -1000,75 +722,56 @@
   }
 } // recover_with_attach_task
 
-void
-recover_without_attach_task(const Legion::Task * task,
-  const std::vector<Legion::PhysicalRegion> & regions,
-  Legion::Context ctx,
-  Legion::Runtime * runtime) {
+void recover_without_attach_task(const Legion::Task * task,                      
+    const std::vector<Legion::PhysicalRegion> & regions,                       
+    Legion::Context ctx,                                                       
+    Legion::Runtime * runtime)
+{
   const int point = task->index_point.point_data[0];
-
-  struct checkpoint_task_args_s task_arg =
-    *(struct checkpoint_task_args_s *)task->args;
+  
+  struct checkpoint_task_args_s task_arg = *(struct checkpoint_task_args_s *) task->args;
   std::vector<std::map<FieldID, std::string>> field_string_map_vector;
-  Realm::Serialization::FixedBufferDeserializer fdb(
-    task_arg.field_map_serial, task_arg.field_map_size);
-  bool ok = fdb >> field_string_map_vector;
+  Realm::Serialization::FixedBufferDeserializer fdb(task_arg.field_map_serial, task_arg.field_map_size);
+  bool ok  = fdb >> field_string_map_vector;
   if(!ok) {
     printf("task args deserializer error\n");
   }
-
+  
   std::string fname(task_arg.file_name);
   fname = fname + std::to_string(point);
-  char * file_name = const_cast<char *>(fname.c_str());
-
+  char *file_name = const_cast<char*>(fname.c_str());
+  
   hid_t file_id;
-  file_id = H5Fopen(file_name, H5F_ACC_RDWR, H5P_DEFAULT);
+  file_id = H5Fopen(file_name, H5F_ACC_RDWR, H5P_DEFAULT); 
   if(file_id < 0) {
     printf("H5Fopen failed: %lld\n", (long long)file_id);
     assert(0);
   }
-
-  for(unsigned int rid = 0; rid < regions.size(); rid++) {
+  
+  for (unsigned int rid = 0; rid < regions.size(); rid++) {
     LogicalRegion input_lr2 = regions[rid].get_logical_region();
 
-    std::set<FieldID> field_set = task->regions[rid].privilege_fields;
+    std::set<FieldID> field_set = task->regions[rid].privilege_fields;  
     std::map<FieldID, std::string>::iterator map_it;
-    for(std::set<FieldID>::iterator it = field_set.begin();
-        it != field_set.end();
-        ++it) {
+    for (std::set<FieldID>::iterator it = field_set.begin() ; it != field_set.end(); ++it) {
       map_it = field_string_map_vector[rid].find(*it);
-      if(map_it != field_string_map_vector[rid].end()) {
-        const FieldAccessor<WRITE_DISCARD,
-          double,
-          1,
-          coord_t,
-          Realm::AffineAccessor<double, 1, coord_t>>
-          acc_fid(regions[rid], *it);
-        Rect<1> rect = runtime->get_index_space_domain(
-          ctx, task->regions[rid].region.get_index_space());
-        double * dset_data = acc_fid.ptr(rect.lo);
-        hid_t dataset_id =
-          H5Dopen2(file_id, (map_it->second).c_str(), H5P_DEFAULT);
+      if (map_it != field_string_map_vector[rid].end()) {
+        const FieldAccessor<WRITE_DISCARD,double,1,coord_t, Realm::AffineAccessor<double,1,coord_t> > acc_fid(regions[rid], *it);
+        Rect<1> rect = runtime->get_index_space_domain(ctx, task->regions[rid].region.get_index_space());
+        double *dset_data = acc_fid.ptr(rect.lo);
+        hid_t dataset_id = H5Dopen2(file_id, (map_it->second).c_str(), H5P_DEFAULT);
         if(dataset_id < 0) {
           printf("H5Dopen2 failed: %lld\n", (long long)dataset_id);
           H5Fclose(file_id);
           assert(0);
         }
-        H5Dread(
-          dataset_id, H5T_IEEE_F64LE, H5S_ALL, H5S_ALL, H5P_DEFAULT, dset_data);
+        H5Dread(dataset_id, H5T_IEEE_F64LE, H5S_ALL, H5S_ALL, H5P_DEFAULT, dset_data);
         H5Dclose(dataset_id);
-      }
-      else {
+      } else {
         assert(0);
       }
     }
-    printf("Recoverring data to HDF5 file no attach '%s' region %d, "
-           "(datasets='%ld'), vector size %ld, pid %ld\n",
-      file_name,
-      rid,
-      field_set.size(),
-      field_string_map_vector.size(),
-      getpid());
+    printf("Recoverring data to HDF5 file no attach '%s' region %d, (datasets='%ld'), vector size %ld, pid %ld\n", file_name, rid, field_set.size(), field_string_map_vector.size(), getpid());
   }
 } // recover_without_attach_task
 
@@ -1082,11 +785,12 @@
 
 flecsi_internal_register_legion_task(recover_with_attach_task,
   processor_type_t::loc,
-  inner);
-
+  inner);  
+  
 flecsi_internal_register_legion_task(recover_without_attach_task,
   processor_type_t::loc,
   leaf);
 
+
 } // namespace io
 } // namespace flecsi