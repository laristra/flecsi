/*
    @@@@@@@@  @@           @@@@@@   @@@@@@@@ @@
   /@@/////  /@@          @@////@@ @@////// /@@
   /@@       /@@  @@@@@  @@    // /@@       /@@
   /@@@@@@@  /@@ @@///@@/@@       /@@@@@@@@@/@@
   /@@////   /@@/@@@@@@@/@@       ////////@@/@@
   /@@       /@@/@@//// //@@    @@       /@@/@@
   /@@       @@@//@@@@@@ //@@@@@@  @@@@@@@@ /@@
   //       ///  //////   //////  ////////  //

   Copyright (c) 2016, Los Alamos National Security, LLC
   All rights reserved.
                                                                              */
#pragma once

/*! @file */

#include <flecsi-config.h>

#if !defined(FLECSI_ENABLE_LEGION)
#error FLECSI_ENABLE_LEGION not defined! This file depends on Legion!
#endif

#include <legion.h>

namespace flecsi {
namespace execution {

/*!
 This is the top-level initialization function to be defined by the
 FleCSI specialization layer. This symbol will be undefined in the compiled
 library, and is intended as a place holder for the specializations's
 initialization function that will resolve the missing symbol.

 The top-level initialization function is the first of the two control
 points that are exposed to the specialization. This function is
 responsible for adding specialization-specific inforamtion to the FleCSI
 runtime, e.g., named index spaces, adjacencies, etc. that must occur
 during the top-level task initialization stage.

 @param argc The number of arguments in argv (passed from the command line).
 @param argv The list of arguments (passed from the command line).

 @ingroup legion-execution
 */

#if defined FLECSI_ENABLE_SPECIALIZATION_TLT_INIT
void specialization_tlt_init(int argc, char ** argv);
#endif // FLECSI_ENABLE_SPECIALIZATION_TLT_INIT

/*! @cond IGNORE */

void driver(int argc, char ** argv);

/*! @endcond */

/*!
 The FleCSI runtime driver task. This is the top-level Legion task.

 @ingroup legion-execution
 */

void runtime_driver(const Legion::Task * task,
  const std::vector<Legion::PhysicalRegion> & regions,
  Legion::Context ctx,
  Legion::Runtime * runtime);

// The runtime_driver task is registered directly during context
// initialization.

/*!
 Setup rank context task.

 @ingroup legion-execution
 */

<<<<<<< HEAD
void setup_rank_context_task(
    const Legion::Task * task,
    const std::vector<Legion::PhysicalRegion> & regions,
    Legion::Context ctx,
    Legion::Runtime * runtime);
=======
void spmd_task(const Legion::Task * task,
  const std::vector<Legion::PhysicalRegion> & regions,
  Legion::Context ctx,
  Legion::Runtime * runtime);
>>>>>>> 4cbd137f

} // namespace execution
} // namespace flecsi<|MERGE_RESOLUTION|>--- conflicted
+++ resolved
@@ -74,18 +74,11 @@
  @ingroup legion-execution
  */
 
-<<<<<<< HEAD
 void setup_rank_context_task(
     const Legion::Task * task,
     const std::vector<Legion::PhysicalRegion> & regions,
     Legion::Context ctx,
     Legion::Runtime * runtime);
-=======
-void spmd_task(const Legion::Task * task,
-  const std::vector<Legion::PhysicalRegion> & regions,
-  Legion::Context ctx,
-  Legion::Runtime * runtime);
->>>>>>> 4cbd137f
 
 } // namespace execution
 } // namespace flecsi