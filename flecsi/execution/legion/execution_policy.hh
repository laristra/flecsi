--- conflicted
+++ resolved
@@ -147,18 +147,7 @@
     auto legion_runtime = Legion::Runtime::get_runtime();
     auto legion_context = Legion::Runtime::get_context();
 
-<<<<<<< HEAD
-    constexpr size_t ZERO = flecsi_internal_hash(0);
-
-    size_t domain_size = flecsi_context.get_domain(LAUNCH_DOMAIN);
-    domain_size = domain_size == 0 ? flecsi_context.processes() *
-                                       flecsi_context.threads_per_process()
-                                   : domain_size;
-
-#if defined(FLOG_ENABLE_MPI)
-=======
 #if defined(FLECSI_ENABLE_FLOG)
->>>>>>> 352a9b0e
     const size_t tasks_executed = flecsi_context.tasks_executed();
     if((tasks_executed > 0) &&
        (tasks_executed % FLOG_SERIALIZATION_INTERVAL == 0)) {
