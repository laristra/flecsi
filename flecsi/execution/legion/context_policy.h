--- conflicted
+++ resolved
@@ -602,280 +602,12 @@
   } // regions
 
   //--------------------------------------------------------------------------//
-<<<<<<< HEAD
   //! Collects Legion data associated with a FleCSI index space.
   //!--------------------------------------------------------------------------//
-=======
-  //! Set phase barriers as masters.
-  //!
-  //! @param pbarriers_as_masters phase barriers buffer
-  //--------------------------------------------------------------------------//
-
-  void
-  set_pbarriers_as_owners(
-    Legion::PhaseBarrier* pbarriers_as_owners
-  )
-  {
-    pbarriers_as_owners_ = pbarriers_as_owners;
-  }
-
-  //--------------------------------------------------------------------------//
-  //! Return phase barrier as master for index space.
-  //!
-  //! @param index_space virtual index space
-  //--------------------------------------------------------------------------//
-
-  Legion::PhaseBarrier*
-  get_pbarrier_as_owner_ptr(
-    size_t index_space
-  )
-  const
-  {
-    return &pbarriers_as_owners_[index_space];
-  }
-
-  //--------------------------------------------------------------------------//
-  //! Push ghost owners phase barriers buffer corresponding to a virtual
-  //! index space.
-  //!
-  //! @param ghost_owners_pbarriers ghost owners phase barriers buffer 
-  //--------------------------------------------------------------------------//
-
-  void
-  push_ghost_owners_pbarriers(
-    std::vector<Legion::PhaseBarrier*> ghost_owners_pbarriers
-  )
-  {
-    ghost_owners_pbarriers_ptrs_.push_back(ghost_owners_pbarriers);
-  }
-
-  //--------------------------------------------------------------------------//
-  //! Return phase barriers for ghost owners.
-  //!
-  //! @param index_space virtual index space
-  //--------------------------------------------------------------------------//
-
-  std::vector<Legion::PhaseBarrier*>
-  get_ghost_owners_pbarriers_ptrs(
-    size_t index_space
-  )
-  const
-  {
-    return ghost_owners_pbarriers_ptrs_[index_space];
-  }
-
-  //--------------------------------------------------------------------------//
-  //! Push ghost owners logical regions (virtual
-  //! index space).
-  //!
-  //! @param ghost_owners_lregions ghost owners logical regions
-  //--------------------------------------------------------------------------//
-
-  void
-  push_ghost_owners_lregions(
-    std::vector<Legion::LogicalRegion> ghost_owners_lregions
-  )
-  {
-    ghost_owners_lregions_.push_back(ghost_owners_lregions);
-  }
-
-  //--------------------------------------------------------------------------//
-  //! Push global_to_local_color_map
-  //!
-  //! @param ghost_owners_lregions ghost owners logical regions
-  //--------------------------------------------------------------------------//
-  void
-  push_global_to_local_color_map(
-      Legion::STL::map<LegionRuntime::Arrays::coord_t, LegionRuntime::Arrays::coord_t> global_to_local_map
-  )
-  {
-    global_to_local_color_map_.push_back(global_to_local_map);
-  }
-
-  //--------------------------------------------------------------------------//
-  //! Push logical region corresponding to a virtual index space.
-  //!
-  //! @param region logical region 
-  //--------------------------------------------------------------------------//
-
-  void
-  push_color_region(
-    Legion::LogicalRegion region
-  )
-  {
-    color_regions_.push_back(region);
-  }
-
-  //--------------------------------------------------------------------------//
-  //! Return main logical region.
-  //!
-  //! @param index_space virtual index space
-  //--------------------------------------------------------------------------//
-
-  Legion::LogicalRegion
-  get_color_region(
-    size_t index_space
-  )
-  const
-  {
-    return color_regions_[index_space];
-  }
-
-  //--------------------------------------------------------------------------//
-  //! Push primary ghost index partition corresponding to a virtual 
-  //! index space.
-  //!
-  //! @param primary_ghost_ip primary ghost index partition 
-  //--------------------------------------------------------------------------//
-
-  void
-  push_primary_ghost_ip(
-    Legion::IndexPartition primary_ghost_ip
-  ){
-    primary_ghost_ips_.push_back(primary_ghost_ip);
-  }
-
-  //--------------------------------------------------------------------------//
-  //! Return primary ghost index partition for virtual index space.
-  //!
-  //! @param index_space virtual index space
-  //--------------------------------------------------------------------------//
-
-  Legion::IndexPartition
-  get_primary_ghost_ip(
-    size_t index_space
-  )
-  const
-  {
-    return primary_ghost_ips_[index_space];
-  }
-
-  //--------------------------------------------------------------------------//
-  //! Push exclusive shared index partition corresponding to a virtual
-  //! index space.
-  //!
-  //! @param ip exclusive shared index partition
-  //--------------------------------------------------------------------------//
-
-  void
-  push_excl_shared_ip(
-    Legion::IndexPartition ip
-  ){
-    excl_shared_ips_.push_back(ip);
-  }
-
-  //--------------------------------------------------------------------------//
-  //! Return exclusive ghost index partition for virtual index space.
-  //!
-  //! @param index_space virtual index space
-  //--------------------------------------------------------------------------//
-
-  Legion::IndexPartition
-  get_excl_shared_ip(
-    size_t index_space
-  )
-  const
-  {
-    return excl_shared_ips_[index_space];
-  }
-
-  //--------------------------------------------------------------------------//
-  //! Push primary logical region corresponding to a virtual index space.
-  //!
-  //! @param region primary logical region 
-  //--------------------------------------------------------------------------//
-
-  void
-  push_primary_lr(
-    Legion::LogicalRegion primary_lr
-  )
-  {
-    primary_lrs_.push_back(primary_lr);
-  }
-
-  //--------------------------------------------------------------------------//
-  //! Return primary logical region for virtual index space.
-  //!
-  //! @param index_space virtual index space
-  //--------------------------------------------------------------------------//
-
-  Legion::LogicalRegion
-  get_primary_lr(
-    size_t index_space
-  )
-  const
-  {
-    return primary_lrs_[index_space];
-  }
-
-  //--------------------------------------------------------------------------//
-  //! Push ghost logical region corresponding to a virtual index space.
-  //!
-  //! @param region ghost logical region 
-  //--------------------------------------------------------------------------//
-
-  void
-  push_ghost_lr(
-    Legion::LogicalRegion ghost_lr
-  )
-  {
-    ghost_lrs_.push_back(ghost_lr);
-  }
-
-  //--------------------------------------------------------------------------//
-  //! Return ghost logical region for virtual index space.
-  //!
-  //! @param index_space virtual index space
-  //--------------------------------------------------------------------------//
-
-  Legion::LogicalRegion
-  get_ghost_lr(
-    size_t index_space
-  )
-  const
-  {
-    return ghost_lrs_[index_space];
-  }
-
-  //--------------------------------------------------------------------------//
-  //! Push exclusive logical region corresponding to a virtual index space.
-  //!
-  //! @param region exclusive logical region
-  //--------------------------------------------------------------------------//
-
-  void
-  push_exclusive_lr(
-    Legion::LogicalRegion region
-  )
-  {
-    exclusive_lrs_.push_back(region);
-  }
-
-  //--------------------------------------------------------------------------//
-  //! Return exclusive logical region for virtual index space.
-  //!
-  //! @param index_space virtual index space
-  //--------------------------------------------------------------------------//
-
-  Legion::LogicalRegion
-  get_exclusive_lr(
-    size_t index_space
-  )
-  const
-  {
-    return exclusive_lrs_[index_space];
-  }
-
-  //--------------------------------------------------------------------------//
-  //! Push shared logical region corresponding to a virtual index space.
-  //!
-  //! @param region shared logical region
-  //--------------------------------------------------------------------------//
->>>>>>> 7d333391
 
   struct index_space_data_t{
-    Legion::PhaseBarrier pbarrier_as_master;
-    std::vector<Legion::PhaseBarrier> ghost_owners_pbarriers;
+    Legion::PhaseBarrier* pbarrier_as_owner_ptr;
+    std::vector<Legion::PhaseBarrier*> ghost_owners_pbarriers_ptrs;
     std::vector<Legion::LogicalRegion> ghost_owners_lregions;
     Legion::STL::map<LegionRuntime::Arrays::coord_t,
       LegionRuntime::Arrays::coord_t> global_to_local_color_map;
@@ -1050,27 +782,7 @@
   //--------------------------------------------------------------------------//
   // Legion data members within SPMD task.
   //--------------------------------------------------------------------------//
-
-<<<<<<< HEAD
-  Legion::PhaseBarrier* pbarriers_as_masters_;
-
   std::map<size_t, index_space_data_t> index_space_data_map_;
-
-  std::vector<std::vector<Legion::PhaseBarrier>> ghost_owners_pbarriers_;
-=======
-  Legion::PhaseBarrier* pbarriers_as_owners_;
-  std::vector<std::vector<Legion::PhaseBarrier*>> ghost_owners_pbarriers_ptrs_;
->>>>>>> 7d333391
-  std::vector<std::vector<Legion::LogicalRegion>> ghost_owners_lregions_;
-  std::vector<Legion::STL::map<LegionRuntime::Arrays::coord_t,
-    LegionRuntime::Arrays::coord_t>> global_to_local_color_map_;
-  std::vector<Legion::LogicalRegion> color_regions_;
-  std::vector<Legion::IndexPartition> primary_ghost_ips_;
-  std::vector<Legion::LogicalRegion> primary_lrs_;
-  std::vector<Legion::LogicalRegion> ghost_lrs_;
-  std::vector<Legion::IndexPartition> excl_shared_ips_;
-  std::vector<Legion::LogicalRegion> exclusive_lrs_;
-  std::vector<Legion::LogicalRegion> shared_lrs_;
 
 }; // class legion_context_policy_t
 
