--- conflicted
+++ resolved
@@ -45,14 +45,9 @@
         const Legion::Task *,
         const std::vector<Legion::PhysicalRegion> &,
         Legion::Context,
-<<<<<<< HEAD
         Legion::Runtime *),
 	size_t REDUCTION>
-struct registration_wrapper__ {
-=======
-        Legion::Runtime *)>
 struct registration_wrapper_u {
->>>>>>> 69eefa58
 
   /*!
    This method registers the given task with the Legion runtime.
@@ -185,11 +180,7 @@
     const std::vector<Legion::PhysicalRegion> &,
     Legion::Context,
     Legion::Runtime *)>
-<<<<<<< HEAD
-struct registration_wrapper__<void, TASK, 0> {
-=======
-struct registration_wrapper_u<void, TASK> {
->>>>>>> 69eefa58
+struct registration_wrapper_u<void, TASK, 0> {
 
   static void register_task(
       const Legion::TaskID tid,
