/*
    @@@@@@@@  @@           @@@@@@   @@@@@@@@ @@
   /@@/////  /@@          @@////@@ @@////// /@@
   /@@       /@@  @@@@@  @@    // /@@       /@@
   /@@@@@@@  /@@ @@///@@/@@       /@@@@@@@@@/@@
   /@@////   /@@/@@@@@@@/@@       ////////@@/@@
   /@@       /@@/@@//// //@@    @@       /@@/@@
   /@@       @@@//@@@@@@ //@@@@@@  @@@@@@@@ /@@
   //       ///  //////   //////  ////////  //

   Copyright (c) 2016, Los Alamos National Security, LLC
   All rights reserved.
                                                                              */
#pragma once

/*! @file */

#include <flecsi-config.h>

#if !defined(FLECSI_ENABLE_LEGION)
#error FLECSI_ENABLE_LEGION not defined! This file depends on Legion!
#endif

#include <legion.h>

namespace flecsi {
namespace execution {

/*!
 The registration_wrapper_u type selects between void and non-void
 return values for task registration.

 Reduction task specialization

 @tparam RETURN The return type of the task.
 @tparam TASK   The function pointer template type of the task.
 @tparam REDUCTION  The reduction ID

 @ingroup legion-execution
 */

<<<<<<< HEAD
template<
    typename RETURN,
    RETURN (*TASK)(
        const Legion::Task *,
        const std::vector<Legion::PhysicalRegion> &,
        Legion::Context,
        Legion::Runtime *),
	size_t REDUCTION>
=======
template<typename RETURN,
  RETURN (*TASK)(const Legion::Task *,
    const std::vector<Legion::PhysicalRegion> &,
    Legion::Context,
    Legion::Runtime *)>
>>>>>>> 8ff75ef0
struct registration_wrapper_u {

  /*!
   This method registers the given task with the Legion runtime.

   @tparam ARGS The variadic argument pack.
   */

  static void register_task(const Legion::TaskID tid,
    const Legion::Processor::Kind & processor,
    const Legion::TaskConfigOptions config_options,
    std::string & task_name) {

    {
      Legion::TaskVariantRegistrar registrar(tid, task_name.c_str());
      registrar.add_constraint(Legion::ProcessorConstraint(processor));
      registrar.set_leaf(config_options.leaf);
      registrar.set_inner(config_options.inner);
      registrar.set_idempotent(config_options.idempotent);
      Legion::Runtime::preregister_task_variant<RETURN, TASK>(
          registrar, task_name.c_str());
    } // scope

  } // register_task
}; // struct registration_wrapper__

/*!
 Partial specialization for the registration_wrapper__ type struct for the case
 when reduction ID=0 (non-reduction task) 
 return values for task registration.

 @tparam RETURN The return type of the task.
 @tparam TASK   The function pointer template type of the task.

 @ingroup legion-execution
 */

template<
    typename RETURN,
    RETURN (*TASK)(
        const Legion::Task *,
        const std::vector<Legion::PhysicalRegion> &,
        Legion::Context,
        Legion::Runtime *)>
struct registration_wrapper_u<RETURN, TASK, 0> {

  /*!
    This method registers the given task with the Legion runtime.
      
    @tparam ARGS The variadic argument pack.
   */

  static void register_task(
      const Legion::TaskID tid,
      const Legion::Processor::Kind & processor,
      const Legion::TaskConfigOptions config_options,
      std::string & task_name) {

    {
      Legion::TaskVariantRegistrar registrar(tid, task_name.c_str());
      registrar.add_constraint(Legion::ProcessorConstraint(processor));
      registrar.set_leaf(config_options.leaf);
      registrar.set_inner(config_options.inner);
      registrar.set_idempotent(config_options.idempotent);
      std::vector<Legion::DimensionKind> ordering;
      ordering.push_back(Legion::DimensionKind::DIM_Y);
      ordering.push_back(Legion::DimensionKind::DIM_X);
      ordering.push_back(Legion::DimensionKind::DIM_F); // SOA
      Legion::OrderingConstraint ordering_constraint(
        ordering, true /*contiguous*/);
      Legion::LayoutConstraintRegistrar layout_constraint;
      layout_constraint.add_constraint(ordering_constraint);
      // FIXME replave 100 with the global variable
      for(int i = 0; i < 100; i++)
        registrar.add_layout_constraint_set(
          i, Legion::Runtime::preregister_layout(layout_constraint));
      Legion::Runtime::preregister_task_variant<RETURN, TASK>(
        registrar, task_name.c_str());
    } // scope

  } // register_task
}; // struct registration_wrapper_u


/*!
 Partial specialization of registration_wrapper_u for void return type.

 @tparam TASK   The function pointer template type of the task.
 @tparam REDUCTION  The reduction ID

 @ingroup legion-execution
 */

template<void (*TASK)(
    const Legion::Task *,
    const std::vector<Legion::PhysicalRegion> &,
    Legion::Context,
    Legion::Runtime *),
    size_t REDUCTION>
struct registration_wrapper_u<void, TASK, REDUCTION> {

  static void register_task(
      const Legion::TaskID tid,
      const Legion::Processor::Kind & processor,
      const Legion::TaskConfigOptions config_options,
      std::string & task_name) {

    {
      Legion::TaskVariantRegistrar registrar(tid, task_name.c_str());
      registrar.add_constraint(Legion::ProcessorConstraint(processor));
      registrar.set_leaf(config_options.leaf);
      registrar.set_inner(config_options.inner);
      registrar.set_idempotent(config_options.idempotent);
      Legion::Runtime::preregister_task_variant<TASK>(
          registrar, task_name.c_str());
    } // scope

  } // register_task
}; // struct registration_wrapper__


/*!
 Partial specialization of registration_wrapper__ for void return type
 and reduction ID = 0 (non-reduction task)

 @tparam TASK   The function pointer template type of the task.

 @ingroup legion-execution
 */

<<<<<<< HEAD
template<void (*TASK)(
    const Legion::Task *,
    const std::vector<Legion::PhysicalRegion> &,
    Legion::Context,
    Legion::Runtime *)>
struct registration_wrapper_u<void, TASK, 0> {
=======
template<void (*TASK)(const Legion::Task *,
  const std::vector<Legion::PhysicalRegion> &,
  Legion::Context,
  Legion::Runtime *)>
struct registration_wrapper_u<void, TASK> {
>>>>>>> 8ff75ef0

  static void register_task(const Legion::TaskID tid,
    const Legion::Processor::Kind & processor,
    const Legion::TaskConfigOptions config_options,
    std::string & task_name) {

    {
      Legion::TaskVariantRegistrar registrar(tid, task_name.c_str());
      registrar.add_constraint(Legion::ProcessorConstraint(processor));
      registrar.set_leaf(config_options.leaf);
      registrar.set_inner(config_options.inner);
      registrar.set_idempotent(config_options.idempotent);
<<<<<<< HEAD
       std::vector<Legion::DimensionKind> ordering;
=======
      std::vector<Legion::DimensionKind> ordering;
      // ordering.push_back(Legion::DimensionKind::DIM_X);
>>>>>>> 8ff75ef0
      ordering.push_back(Legion::DimensionKind::DIM_Y);
      ordering.push_back(Legion::DimensionKind::DIM_X);
      ordering.push_back(Legion::DimensionKind::DIM_F); // SOA
      Legion::OrderingConstraint ordering_constraint(
        ordering, true /*contiguous*/);
      Legion::LayoutConstraintRegistrar layout_constraint;
      layout_constraint.add_constraint(ordering_constraint);
      // FIXME replave 100 with the global variable
      for(int i = 0; i < 100; i++)
        registrar.add_layout_constraint_set(
          i, Legion::Runtime::preregister_layout(layout_constraint));

      Legion::Runtime::preregister_task_variant<TASK>(
        registrar, task_name.c_str());
    } // scope

  } // register_task
}; // struct registration_wrapper_u


} // namespace execution
} // namespace flecsi<|MERGE_RESOLUTION|>--- conflicted
+++ resolved
@@ -39,22 +39,12 @@
  @ingroup legion-execution
  */
 
-<<<<<<< HEAD
-template<
-    typename RETURN,
-    RETURN (*TASK)(
-        const Legion::Task *,
-        const std::vector<Legion::PhysicalRegion> &,
-        Legion::Context,
-        Legion::Runtime *),
-	size_t REDUCTION>
-=======
 template<typename RETURN,
-  RETURN (*TASK)(const Legion::Task *,
-    const std::vector<Legion::PhysicalRegion> &,
-    Legion::Context,
-    Legion::Runtime *)>
->>>>>>> 8ff75ef0
+    RETURN (*TASK)(const Legion::Task *,
+      const std::vector<Legion::PhysicalRegion> &,
+      Legion::Context,
+      Legion::Runtime *),
+	  size_t REDUCTION>
 struct registration_wrapper_u {
 
   /*!
@@ -185,20 +175,11 @@
  @ingroup legion-execution
  */
 
-<<<<<<< HEAD
-template<void (*TASK)(
-    const Legion::Task *,
+template<void (*TASK)(const Legion::Task *,
     const std::vector<Legion::PhysicalRegion> &,
     Legion::Context,
     Legion::Runtime *)>
 struct registration_wrapper_u<void, TASK, 0> {
-=======
-template<void (*TASK)(const Legion::Task *,
-  const std::vector<Legion::PhysicalRegion> &,
-  Legion::Context,
-  Legion::Runtime *)>
-struct registration_wrapper_u<void, TASK> {
->>>>>>> 8ff75ef0
 
   static void register_task(const Legion::TaskID tid,
     const Legion::Processor::Kind & processor,
@@ -211,12 +192,8 @@
       registrar.set_leaf(config_options.leaf);
       registrar.set_inner(config_options.inner);
       registrar.set_idempotent(config_options.idempotent);
-<<<<<<< HEAD
-       std::vector<Legion::DimensionKind> ordering;
-=======
       std::vector<Legion::DimensionKind> ordering;
       // ordering.push_back(Legion::DimensionKind::DIM_X);
->>>>>>> 8ff75ef0
       ordering.push_back(Legion::DimensionKind::DIM_Y);
       ordering.push_back(Legion::DimensionKind::DIM_X);
       ordering.push_back(Legion::DimensionKind::DIM_F); // SOA
