/*
    @@@@@@@@  @@           @@@@@@   @@@@@@@@ @@
   /@@/////  /@@          @@////@@ @@////// /@@
   /@@       /@@  @@@@@  @@    // /@@       /@@
   /@@@@@@@  /@@ @@///@@/@@       /@@@@@@@@@/@@
   /@@////   /@@/@@@@@@@/@@       ////////@@/@@
   /@@       /@@/@@//// //@@    @@       /@@/@@
   /@@       @@@//@@@@@@ //@@@@@@  @@@@@@@@ /@@
   //       ///  //////   //////  ////////  //

   Copyright (c) 2016, Los Alamos National Security, LLC
   All rights reserved.
                                                                              */
#pragma once

/*! @file */

#include <type_traits>
#include <vector>

#include <flecsi-config.h>

#if !defined(FLECSI_ENABLE_LEGION)
#error FLECSI_ENABLE_LEGION not defined! This file depends on Legion!
#endif

#include <legion.h>

#include <flecsi/utils/tuple_walker.h>

clog_register_tag(epilog);

namespace flecsi {
namespace execution {

/*!
 The task_epilog_t type can be called to walk the task args after the
 task has run. This allows synchronization dependencies to be added
 to the execution flow.

 @ingroup execution
 */

struct task_epilog_t : public flecsi::utils::tuple_walker_u<task_epilog_t> {

  /*!
   Construct a task_epilog_t instance.

   @param runtime The Legion task runtime.
   @param context The Legion task runtime context.
   */

  task_epilog_t(Legion::Runtime * runtime, Legion::Context & context)
    : runtime(runtime), context(context) {} // task_epilog_t

  /*!
   FIXME: Need description

   @tparam T                     The data type referenced by the handle.
   @tparam EXCLUSIVE_PERMISSIONS The permissions required on the exclusive
                                 indices of the index partition.
   @tparam SHARED_PERMISSIONS    The permissions required on the shared
                                 indices of the index partition.
   @tparam GHOST_PERMISSIONS     The permissions required on the ghost
                                 indices of the index partition.

   @param runtime The Legion task runtime.
   @param context The Legion task runtime context.
   */

  template<typename T,
    size_t EXCLUSIVE_PERMISSIONS,
    size_t SHARED_PERMISSIONS,
    size_t GHOST_PERMISSIONS>
  void handle(dense_accessor_u<T,
    EXCLUSIVE_PERMISSIONS,
    SHARED_PERMISSIONS,
    GHOST_PERMISSIONS> & a) {
    auto & h = a.handle;

    if(!h.global && !h.color) {
      bool write_phase{
        (SHARED_PERMISSIONS == wo) || (SHARED_PERMISSIONS == rw)};

<<<<<<< HEAD
      if (write_phase && (*h.write_phase_started)) {
=======
      if(write_phase && (*h.write_phase_started)) {
        const int my_color = runtime->find_local_MPI_rank();
>>>>>>> 4cbd137f

        {
          clog(trace) << " WRITE PHASE EPILOGUE"
                      << std::endl;
        } // scope

<<<<<<< HEAD
        // As user
          // Phase READ
=======
        *(h.pbarrier_as_owner_ptr) = runtime->advance_phase_barrier(context,

          // Phase READ
          *(h.pbarrier_as_owner_ptr));

        const size_t _pbp_size = h.ghost_owners_pbarriers_ptrs.size();

        // As user
        for(size_t owner = 0; owner < _pbp_size; owner++) {
          {
            clog_tag_guard(epilog);
            clog(trace) << "rank " << my_color << " arrives & advances "
                        << *(h.ghost_owners_pbarriers_ptrs[owner]) << std::endl;
          } // scope

          // Phase READ
          h.ghost_owners_pbarriers_ptrs[owner]->arrive(1);
          *(h.ghost_owners_pbarriers_ptrs[owner]) =
            runtime->advance_phase_barrier(context,

              // Phase READ
              *(h.ghost_owners_pbarriers_ptrs)[owner]);
        } // for
>>>>>>> 4cbd137f
        *(h.write_phase_started) = false;
        // better to move copy here than in prolog
      } // if write phase

    } // if global and color

  } // handle

  template<typename T,
    size_t EXCLUSIVE_PERMISSIONS,
    size_t SHARED_PERMISSIONS,
    size_t GHOST_PERMISSIONS>
  void handle(sparse_accessor<T,
    EXCLUSIVE_PERMISSIONS,
    SHARED_PERMISSIONS,
    GHOST_PERMISSIONS> & a) {
    auto & h = a.handle;

    bool write_phase{(SHARED_PERMISSIONS == wo) || (SHARED_PERMISSIONS == rw)};

<<<<<<< HEAD
    if (write_phase && (*h.write_phase_started)) {
=======
    if(write_phase && (*h.write_phase_started)) {
      const int my_color = runtime->find_local_MPI_rank();
>>>>>>> 4cbd137f

        clog(trace) << " WRITE PHASE EPILOGUE"
                    << std::endl;

<<<<<<< HEAD
=======
        clog(trace) << "rank " << my_color << " advances "
                    << *(h.pbarrier_as_owner_ptr) << std::endl;
      } // scope

      *(h.pbarrier_as_owner_ptr) = runtime->advance_phase_barrier(context,

        // Phase READ
        *(h.pbarrier_as_owner_ptr));

      const size_t _pbp_size = h.ghost_owners_pbarriers_ptrs.size();

      // As user
      for(size_t owner = 0; owner < _pbp_size; owner++) {
        {
          clog_tag_guard(epilog);
          clog(trace) << "rank " << my_color << " arrives & advances "
                      << *(h.ghost_owners_pbarriers_ptrs[owner]) << std::endl;
        } // scope

        // Phase READ
        h.ghost_owners_pbarriers_ptrs[owner]->arrive(1);
        *(h.ghost_owners_pbarriers_ptrs[owner]) =
          runtime->advance_phase_barrier(context,

            // Phase READ
            *(h.ghost_owners_pbarriers_ptrs)[owner]);
      } // for
>>>>>>> 4cbd137f
      *(h.write_phase_started) = false;
    } // if write phase
  }

  template<typename T,
    size_t EXCLUSIVE_PERMISSIONS,
    size_t SHARED_PERMISSIONS,
    size_t GHOST_PERMISSIONS>
  void handle(ragged_accessor<T,
    EXCLUSIVE_PERMISSIONS,
    SHARED_PERMISSIONS,
    GHOST_PERMISSIONS> & a) {
    handle(reinterpret_cast<sparse_accessor<T, EXCLUSIVE_PERMISSIONS,
        SHARED_PERMISSIONS, GHOST_PERMISSIONS> &>(a));
  } // handle

  template<typename T>
  void handle(sparse_mutator<T> & m) {
    auto & h = m.h_;

<<<<<<< HEAD
    if ((*h.write_phase_started)){ 
        clog(trace) << " WRITE PHASE EPILOGUE"<<std::endl;
=======
    if((*h.write_phase_started)) {
      const int my_color = runtime->find_local_MPI_rank();

      {
        clog(trace) << "rank " << my_color << " WRITE PHASE EPILOGUE"
                    << std::endl;

        clog(trace) << "rank " << my_color << " advances "
                    << *(h.pbarrier_as_owner_ptr) << std::endl;
      } // scope

      *(h.pbarrier_as_owner_ptr) = runtime->advance_phase_barrier(context,

        // Phase READ
        *(h.pbarrier_as_owner_ptr));

      const size_t _pbp_size = h.ghost_owners_pbarriers_ptrs.size();

      // As user
      for(size_t owner = 0; owner < _pbp_size; owner++) {
        {
          clog_tag_guard(epilog);
          clog(trace) << "rank " << my_color << " arrives & advances "
                      << *(h.ghost_owners_pbarriers_ptrs[owner]) << std::endl;
        } // scope

        // Phase READ
        h.ghost_owners_pbarriers_ptrs[owner]->arrive(1);
        *(h.ghost_owners_pbarriers_ptrs[owner]) =
          runtime->advance_phase_barrier(context,

            // Phase READ
            *(h.ghost_owners_pbarriers_ptrs)[owner]);
      } // for
>>>>>>> 4cbd137f
      *(h.write_phase_started) = false;
    } // if write phase
  }

  template<typename T>
  void handle(ragged_mutator<T> & m) {
    handle(reinterpret_cast<sparse_mutator<T> &>(m));
  }

  /*!
   This method is a no-op and is called when the task argument does not match
   one of the handle types above. For example, these could be simple scalars
   passed to the task.
   */

  template<typename T>
  static
    typename std::enable_if_t<!std::is_base_of<dense_accessor_base_t, T>::value>
    handle(T &) {} // handle

  Legion::Runtime * runtime;
  Legion::Context & context;

}; // struct task_epilog_t

} // namespace execution
} // namespace flecsi<|MERGE_RESOLUTION|>--- conflicted
+++ resolved
@@ -82,46 +82,15 @@
       bool write_phase{
         (SHARED_PERMISSIONS == wo) || (SHARED_PERMISSIONS == rw)};
 
-<<<<<<< HEAD
       if (write_phase && (*h.write_phase_started)) {
-=======
-      if(write_phase && (*h.write_phase_started)) {
-        const int my_color = runtime->find_local_MPI_rank();
->>>>>>> 4cbd137f
 
         {
           clog(trace) << " WRITE PHASE EPILOGUE"
                       << std::endl;
         } // scope
 
-<<<<<<< HEAD
         // As user
           // Phase READ
-=======
-        *(h.pbarrier_as_owner_ptr) = runtime->advance_phase_barrier(context,
-
-          // Phase READ
-          *(h.pbarrier_as_owner_ptr));
-
-        const size_t _pbp_size = h.ghost_owners_pbarriers_ptrs.size();
-
-        // As user
-        for(size_t owner = 0; owner < _pbp_size; owner++) {
-          {
-            clog_tag_guard(epilog);
-            clog(trace) << "rank " << my_color << " arrives & advances "
-                        << *(h.ghost_owners_pbarriers_ptrs[owner]) << std::endl;
-          } // scope
-
-          // Phase READ
-          h.ghost_owners_pbarriers_ptrs[owner]->arrive(1);
-          *(h.ghost_owners_pbarriers_ptrs[owner]) =
-            runtime->advance_phase_barrier(context,
-
-              // Phase READ
-              *(h.ghost_owners_pbarriers_ptrs)[owner]);
-        } // for
->>>>>>> 4cbd137f
         *(h.write_phase_started) = false;
         // better to move copy here than in prolog
       } // if write phase
@@ -142,46 +111,11 @@
 
     bool write_phase{(SHARED_PERMISSIONS == wo) || (SHARED_PERMISSIONS == rw)};
 
-<<<<<<< HEAD
     if (write_phase && (*h.write_phase_started)) {
-=======
-    if(write_phase && (*h.write_phase_started)) {
-      const int my_color = runtime->find_local_MPI_rank();
->>>>>>> 4cbd137f
 
         clog(trace) << " WRITE PHASE EPILOGUE"
                     << std::endl;
 
-<<<<<<< HEAD
-=======
-        clog(trace) << "rank " << my_color << " advances "
-                    << *(h.pbarrier_as_owner_ptr) << std::endl;
-      } // scope
-
-      *(h.pbarrier_as_owner_ptr) = runtime->advance_phase_barrier(context,
-
-        // Phase READ
-        *(h.pbarrier_as_owner_ptr));
-
-      const size_t _pbp_size = h.ghost_owners_pbarriers_ptrs.size();
-
-      // As user
-      for(size_t owner = 0; owner < _pbp_size; owner++) {
-        {
-          clog_tag_guard(epilog);
-          clog(trace) << "rank " << my_color << " arrives & advances "
-                      << *(h.ghost_owners_pbarriers_ptrs[owner]) << std::endl;
-        } // scope
-
-        // Phase READ
-        h.ghost_owners_pbarriers_ptrs[owner]->arrive(1);
-        *(h.ghost_owners_pbarriers_ptrs[owner]) =
-          runtime->advance_phase_barrier(context,
-
-            // Phase READ
-            *(h.ghost_owners_pbarriers_ptrs)[owner]);
-      } // for
->>>>>>> 4cbd137f
       *(h.write_phase_started) = false;
     } // if write phase
   }
@@ -202,45 +136,8 @@
   void handle(sparse_mutator<T> & m) {
     auto & h = m.h_;
 
-<<<<<<< HEAD
     if ((*h.write_phase_started)){ 
         clog(trace) << " WRITE PHASE EPILOGUE"<<std::endl;
-=======
-    if((*h.write_phase_started)) {
-      const int my_color = runtime->find_local_MPI_rank();
-
-      {
-        clog(trace) << "rank " << my_color << " WRITE PHASE EPILOGUE"
-                    << std::endl;
-
-        clog(trace) << "rank " << my_color << " advances "
-                    << *(h.pbarrier_as_owner_ptr) << std::endl;
-      } // scope
-
-      *(h.pbarrier_as_owner_ptr) = runtime->advance_phase_barrier(context,
-
-        // Phase READ
-        *(h.pbarrier_as_owner_ptr));
-
-      const size_t _pbp_size = h.ghost_owners_pbarriers_ptrs.size();
-
-      // As user
-      for(size_t owner = 0; owner < _pbp_size; owner++) {
-        {
-          clog_tag_guard(epilog);
-          clog(trace) << "rank " << my_color << " arrives & advances "
-                      << *(h.ghost_owners_pbarriers_ptrs[owner]) << std::endl;
-        } // scope
-
-        // Phase READ
-        h.ghost_owners_pbarriers_ptrs[owner]->arrive(1);
-        *(h.ghost_owners_pbarriers_ptrs[owner]) =
-          runtime->advance_phase_barrier(context,
-
-            // Phase READ
-            *(h.ghost_owners_pbarriers_ptrs)[owner]);
-      } // for
->>>>>>> 4cbd137f
       *(h.write_phase_started) = false;
     } // if write phase
   }
