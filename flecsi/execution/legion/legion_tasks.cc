/*
    @@@@@@@@  @@           @@@@@@   @@@@@@@@ @@
   /@@/////  /@@          @@////@@ @@////// /@@
   /@@       /@@  @@@@@  @@    // /@@       /@@
   /@@@@@@@  /@@ @@///@@/@@       /@@@@@@@@@/@@
   /@@////   /@@/@@@@@@@/@@       ////////@@/@@
   /@@       /@@/@@//// //@@    @@       /@@/@@
   /@@       @@@//@@@@@@ //@@@@@@  @@@@@@@@ /@@
   //       ///  //////   //////  ////////  //

   Copyright (c) 2016, Los Alamos National Security, LLC
   All rights reserved.
                                                                              */
/*! @file */

#include <flecsi/execution/legion/legion_tasks.h>

#include <cinchlog.h>
#include <limits>

#include <flecsi/execution/context.h>
#include <flecsi/utils/common.h>

namespace flecsi {
namespace execution {

/*!
  Register the task to setup the context for each MPI rank.

  \remark The translation unit that contains this call will not be
         necessary with C++17, as it will be possible to move this call
         into the header file using inline variables.

  @ingroup legion-execution
 */

<<<<<<< HEAD
__flecsi_internal_register_legion_task(
    setup_rank_context_task,
    processor_type_t::loc,
    index | leaf);
=======
flecsi_internal_register_legion_task(spmd_task, processor_type_t::loc, index);
>>>>>>> 4cbd137f

/*!
  Register task to handoff to the MPI runtime.

  \remark The translation unit that contains this call will not be
         necessary with C++17, as it will be possible to move this call
         into the header file using inline variables.

  @ingroup legion-execution
 */

flecsi_internal_register_legion_task(handoff_to_mpi_task,
  processor_type_t::loc,
  index | leaf);

/*!
  Register task to wait on the MPI runtime.

  \remark The translation unit that contains this call will not be
         necessary with C++17, as it will be possible to move this call
         into the header file using inline variables.

  @ingroup legion-execution
 */

flecsi_internal_register_legion_task(wait_on_mpi_task,
  processor_type_t::loc,
  index | leaf);

/*!
  Register task to unset the active state for the MPI runtime.

  \remark The translation unit that contains this call will not be
         necessary with C++17, as it will be possible to move this call
         into the header file using inline variables.

  @ingroup legion-execution
 */

flecsi_internal_register_legion_task(unset_call_mpi_task,
  processor_type_t::loc,
  index | leaf);

/*!
  Register compaction task.

  \remark The translation unit that contains this call will not be
         necessary with C++17, as it will be possible to move this call
         into the header file using inline variables.

  @ingroup legion-execution
 */

flecsi_internal_register_legion_task(owner_pos_compaction_task,
  processor_type_t::loc,
  index | leaf);

/*!
  Register fix_ghost_refs task.

  \remark The translation unit that contains this call will not be
         necessary with C++17, as it will be possible to move this call
         into the header file using inline variables.

  @ingroup legion-execution
 */

flecsi_internal_register_legion_task(owner_pos_correction_task,
  processor_type_t::loc,
  index | leaf);

/*!
  Register ghost_copy task.

  \remark The translation unit that contains this call will not be
         necessary with C++17, as it will be possible to move this call
         into the header file using inline variables.

  @ingroup legion-execution
 */

<<<<<<< HEAD
__flecsi_internal_register_legion_task(
    ghost_copy_task,
    processor_type_t::loc,
    index | leaf);

/*!
  Register sparse_set_owner_position_task task.
  
  \remark The translation unit that contains this call will not be
         necessary with C++17, as it will be possible to move this call
         into the header file using inline variables.

  @ingroup legion-execution
 */

__flecsi_internal_register_legion_task(
    sparse_set_owner_position_task,
    processor_type_t::loc,
    index | leaf);
=======
flecsi_internal_register_legion_task(ghost_copy_task,
  processor_type_t::loc,
  single | leaf);
>>>>>>> 4cbd137f

/*!
  Register owners_subregions task.

  \remark The translation unit that contains this call will not be
         necessary with C++17, as it will be possible to move this call
         into the header file using inline variables.

  @ingroup legion-execution
 */

<<<<<<< HEAD
__flecsi_internal_register_legion_task(
    owners_subregions_task,
    processor_type_t::loc,
    index| leaf);
=======
flecsi_internal_register_legion_task(owners_subregions_task,
  processor_type_t::loc,
  single | leaf);
>>>>>>> 4cbd137f

const double MaxReductionOp::identity = std::numeric_limits<double>::min();

template<>
void
MaxReductionOp::apply<true>(LHS & lhs, RHS rhs) {
  lhs = std::max(lhs, rhs);
}

template<>
void
MaxReductionOp::apply<false>(LHS & lhs, RHS rhs) {
  int64_t * target = (int64_t *)&lhs;
  union
  {
    int64_t as_int;
    double as_T;
  } oldval, newval;
  do {
    oldval.as_int = *target;
    newval.as_T = std::max(oldval.as_T, rhs);
  } while(!__sync_bool_compare_and_swap(target, oldval.as_int, newval.as_int));
}

template<>
void
MaxReductionOp::fold<true>(RHS & rhs1, RHS rhs2) {
  rhs1 = std::max(rhs1, rhs2);
}

template<>
void
MaxReductionOp::fold<false>(RHS & rhs1, RHS rhs2) {
  int64_t * target = (int64_t *)&rhs1;
  union
  {
    int64_t as_int;
    double as_T;
  } oldval, newval;
  do {
    oldval.as_int = *target;
    newval.as_T = std::max(oldval.as_T, rhs2);
  } while(!__sync_bool_compare_and_swap(target, oldval.as_int, newval.as_int));
}

const double MinReductionOp::identity = std::numeric_limits<double>::max();

template<>
void
MinReductionOp::apply<true>(LHS & lhs, RHS rhs) {
  lhs = std::min(lhs, rhs);
}

template<>
void
MinReductionOp::apply<false>(LHS & lhs, RHS rhs) {
  int64_t * target = (int64_t *)&lhs;
  union
  {
    int64_t as_int;
    double as_T;
  } oldval, newval;
  do {
    oldval.as_int = *target;
    newval.as_T = std::min(oldval.as_T, rhs);
  } while(!__sync_bool_compare_and_swap(target, oldval.as_int, newval.as_int));
}

template<>
void
MinReductionOp::fold<true>(RHS & rhs1, RHS rhs2) {
  rhs1 = std::min(rhs1, rhs2);
}

template<>
void
MinReductionOp::fold<false>(RHS & rhs1, RHS rhs2) {
  int64_t * target = (int64_t *)&rhs1;
  union
  {
    int64_t as_int;
    double as_T;
  } oldval, newval;
  do {
    oldval.as_int = *target;
    newval.as_T = std::min(oldval.as_T, rhs2);
  } while(!__sync_bool_compare_and_swap(target, oldval.as_int, newval.as_int));
}

} // namespace execution
} // namespace flecsi<|MERGE_RESOLUTION|>--- conflicted
+++ resolved
@@ -34,14 +34,10 @@
   @ingroup legion-execution
  */
 
-<<<<<<< HEAD
 __flecsi_internal_register_legion_task(
     setup_rank_context_task,
     processor_type_t::loc,
     index | leaf);
-=======
-flecsi_internal_register_legion_task(spmd_task, processor_type_t::loc, index);
->>>>>>> 4cbd137f
 
 /*!
   Register task to handoff to the MPI runtime.
@@ -123,7 +119,6 @@
   @ingroup legion-execution
  */
 
-<<<<<<< HEAD
 __flecsi_internal_register_legion_task(
     ghost_copy_task,
     processor_type_t::loc,
@@ -143,11 +138,6 @@
     sparse_set_owner_position_task,
     processor_type_t::loc,
     index | leaf);
-=======
-flecsi_internal_register_legion_task(ghost_copy_task,
-  processor_type_t::loc,
-  single | leaf);
->>>>>>> 4cbd137f
 
 /*!
   Register owners_subregions task.
@@ -159,16 +149,10 @@
   @ingroup legion-execution
  */
 
-<<<<<<< HEAD
 __flecsi_internal_register_legion_task(
     owners_subregions_task,
     processor_type_t::loc,
     index| leaf);
-=======
-flecsi_internal_register_legion_task(owners_subregions_task,
-  processor_type_t::loc,
-  single | leaf);
->>>>>>> 4cbd137f
 
 const double MaxReductionOp::identity = std::numeric_limits<double>::min();
 
