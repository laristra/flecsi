--- conflicted
+++ resolved
@@ -24,7 +24,6 @@
 #include <legion.h>
 #include <legion_stl.h>
 #include <legion_utilities.h>
-#include <realm/runtime_impl.h>
 
 #include <flecsi/execution/execution.h>
 #include <flecsi/execution/legion/helper.h>
@@ -386,11 +385,7 @@
       const Legion::FieldAccessor<READ_ONLY, char, 2, Legion::coord_t,
         Realm::AffineAccessor<char, 2, Legion::coord_t>>
         owner_acc(regions[0], fid, sizeof(vector_t));
-<<<<<<< HEAD
-      const Legion::FieldAccessor<READ_WRITE, char, 2, Legion::coord_t,
-=======
       const Legion::FieldAccessor<WRITE_ONLY, char, 2, Legion::coord_t,
->>>>>>> aa615425
         Realm::AffineAccessor<char, 2, Legion::coord_t>>
         ghost_acc(regions[1], fid, sizeof(vector_t));
 
@@ -404,23 +399,9 @@
         const vector_t * ptr_owner_acc =
           reinterpret_cast<const vector_t *>(owner_acc.ptr(owner_ptr));
 
-<<<<<<< HEAD
-        auto count = ptr_owner_acc->size();
-        auto field_size = field_info.size;
-        // CRF hack - use lowest bits of name_hash as serdez id
-        int sid = field_info.name_hash & 0x7FFFFFFF;
-        auto serdez_op = Realm::get_runtime()->custom_serdez_table[sid];
-        assert(serdez_op);
-        auto buffer_size = serdez_op->serialized_size(ptr_owner_acc);
-        std::vector<char> buffer(buffer_size);
-        // TODO:  replace serdez calls with a deep copy
-        serdez_op->serialize(ptr_owner_acc, buffer.data());
-        serdez_op->deserialize(ptr_ghost_acc, buffer.data());
-=======
         const auto serdez_op = context.get_serdez(fid);
         assert(serdez_op);
         serdez_op->deep_copy(ptr_owner_acc, ptr_ghost_acc);
->>>>>>> aa615425
 
       } // for ghost_domain
     } // for fids
