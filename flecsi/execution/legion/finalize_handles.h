/*
    @@@@@@@@  @@           @@@@@@   @@@@@@@@ @@
   /@@/////  /@@          @@////@@ @@////// /@@
   /@@       /@@  @@@@@  @@    // /@@       /@@
   /@@@@@@@  /@@ @@///@@/@@       /@@@@@@@@@/@@
   /@@////   /@@/@@@@@@@/@@       ////////@@/@@
   /@@       /@@/@@//// //@@    @@       /@@/@@
   /@@       @@@//@@@@@@ //@@@@@@  @@@@@@@@ /@@
   //       ///  //////   //////  ////////  //

   Copyright (c) 2016, Los Alamos National Security, LLC
   All rights reserved.
                                                                              */
#pragma once

/*! @file */

#include <flecsi/data/common/data_reference.h>
#include <flecsi/utils/tuple_walker.h>
#include <flecsi/utils/type_traits.h>

namespace flecsi {
namespace execution {

/*!
  FIXME
  @ingroup execution
 */

struct finalize_handles_t
  : public flecsi::utils::tuple_walker_u<finalize_handles_t> {

  /*!
    FIXME
     @ingroup execution
   */

  template<typename T,
    size_t EXCLUSIVE_PERMISSIONS,
    size_t SHARED_PERMISSIONS,
    size_t GHOST_PERMISSIONS>
  void handle(dense_accessor_u<T,
    EXCLUSIVE_PERMISSIONS,
    SHARED_PERMISSIONS,
    GHOST_PERMISSIONS> & a) {}

  template<typename T,
    size_t EXCLUSIVE_PERMISSIONS,
    size_t SHARED_PERMISSIONS,
    size_t GHOST_PERMISSIONS>
  void handle(ragged_accessor<T,
    EXCLUSIVE_PERMISSIONS,
    SHARED_PERMISSIONS,
    GHOST_PERMISSIONS> & a) {}

  template<typename T,
    size_t EXCLUSIVE_PERMISSIONS,
    size_t SHARED_PERMISSIONS,
    size_t GHOST_PERMISSIONS>
  void handle(sparse_accessor<T,
    EXCLUSIVE_PERMISSIONS,
    SHARED_PERMISSIONS,
    GHOST_PERMISSIONS> & a) {
    handle(a.ragged);
  } // handle

  template<typename T>
<<<<<<< HEAD
  void handle(ragged_mutator<T> & m) {
    using value_t = T;
    using sparse_field_data_t = context_t::sparse_field_data_t;

    auto & h = m.handle;

    auto md = static_cast<sparse_field_data_t *>(h.metadata);

    md->initialized = true;
  } // handle
=======
  void handle(ragged_mutator<T> & m) {}
>>>>>>> aa615425

  template<typename T>
  void handle(sparse_mutator<T> & m) {
    handle(m.ragged);
  }

  /*!
     The finalize_handles_t type can be called to walk task args after task
     execution. This allows us to free memory allocated during the task.

     @ingroup execution
   */

  template<typename T, size_t PERMISSIONS>
  typename std::enable_if_t<
    std::is_base_of<topology::mesh_topology_base_t, T>::value>
  handle(data_client_handle_u<T, PERMISSIONS> & h) {

    if(PERMISSIONS == wo || PERMISSIONS == rw) {
      auto & context_ = context_t::instance();
      auto & ssm = context_.index_subspace_info();

      for(size_t i{0}; i < h.num_index_subspaces; ++i) {
        data_client_handle_index_subspace_t & iss = h.handle_index_subspaces[i];

        auto itr = ssm.find(iss.index_subspace);
        clog_assert(itr != ssm.end(), "invalid index subspace");
        context_t::index_subspace_info_t & si = itr->second;

        clog_assert(si.size == 0, "index subspace size already set");
        si.size = h.get_index_subspace_size_(iss.index_subspace);
      }
    }
    h.delete_storage();
  } // handle

  template<typename T, size_t PERMISSIONS>
  typename std::enable_if_t<
    !std::is_base_of<topology::mesh_topology_base_t, T>::value>
  handle(data_client_handle_u<T, PERMISSIONS> & h) {
    h.delete_storage();
  } // handle

  /*!
   Handle individual list items
   */
  template<typename T,
    std::size_t N,
    template<typename, std::size_t>
    typename Container,
    typename =
      std::enable_if_t<std::is_base_of<data::data_reference_base_t, T>::value>>
  void handle(Container<T, N> & list) {
    for(auto & item : list)
      handle(item);
  }

  /*!
   * Handle tuple of items
   */

  template<typename... Ts, size_t... I>
  void handle_tuple_items(std::tuple<Ts...> & items,
    std::index_sequence<I...>) {
    (handle(std::get<I>(items)), ...);
  }

  template<typename... Ts,
    typename = std::enable_if_t<
      utils::are_base_of_t<data::data_reference_base_t, Ts...>::value>>
  void handle(std::tuple<Ts...> & items) {
    handle_tuple_items(items, std::make_index_sequence<sizeof...(Ts)>{});
  }

  /*!
    If this is not a data handle, then simply skip it.
   */

  template<typename T, launch_type_t launch>
  void handle(legion_future_u<T, launch> & h) {}

  template<typename T>
  static
    typename std::enable_if_t<!std::is_base_of<dense_accessor_base_t, T>::value>
    handle(T &) {} // handle

}; // struct finalize_handles_t

} // namespace execution
} // namespace flecsi<|MERGE_RESOLUTION|>--- conflicted
+++ resolved
@@ -65,20 +65,7 @@
   } // handle
 
   template<typename T>
-<<<<<<< HEAD
-  void handle(ragged_mutator<T> & m) {
-    using value_t = T;
-    using sparse_field_data_t = context_t::sparse_field_data_t;
-
-    auto & h = m.handle;
-
-    auto md = static_cast<sparse_field_data_t *>(h.metadata);
-
-    md->initialized = true;
-  } // handle
-=======
   void handle(ragged_mutator<T> & m) {}
->>>>>>> aa615425
 
   template<typename T>
   void handle(sparse_mutator<T> & m) {
