--- conflicted
+++ resolved
@@ -80,26 +80,6 @@
   using is_data_handle = std::is_base_of<data_handle_t,T>;
 
   ///
-<<<<<<< HEAD
-  // This function is called by the context singleton to do the actual
-  // registration of the task wrapper with the Legion runtime. The structure
-  // of the logic used is really just an object factory pattern.
-  ///
-  static void runtime_registration(size_t tid)
-  {
-    switch(P) {
-      case loc:
-        lr_runtime::register_legion_task<execute>(tid, lr_proc::LOC_PROC, S, I);
-        break;
-      case toc:
-        lr_runtime::register_legion_task<execute>(tid, lr_proc::TOC_PROC, S, I);
-        break;
-    } // switch
-  } // runtime_registration
-
-  ///
-=======
->>>>>>> 963d99cc
   // This method executes the user's task after processing the arguments
   // from the Legion runtime.
   ///
@@ -173,8 +153,6 @@
         lr_runtime::register_legion_task<wrapper_t::execute>(
           tid, lr_proc::TOC_PROC, S, I);
         break;
-      case mpi:
-        break;
     } // switch
   } // register_task
 }; // legion_task_registrar__
