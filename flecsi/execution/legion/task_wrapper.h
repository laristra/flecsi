/*
    @@@@@@@@  @@           @@@@@@   @@@@@@@@ @@
   /@@/////  /@@          @@////@@ @@////// /@@
   /@@       /@@  @@@@@  @@    // /@@       /@@
   /@@@@@@@  /@@ @@///@@/@@       /@@@@@@@@@/@@
   /@@////   /@@/@@@@@@@/@@       ////////@@/@@
   /@@       /@@/@@//// //@@    @@       /@@/@@
   /@@       @@@//@@@@@@ //@@@@@@  @@@@@@@@ /@@
   //       ///  //////   //////  ////////  //

   Copyright (c) 2016, Los Alamos National Security, LLC
   All rights reserved.
                                                                              */
#pragma once

/*! @file */

#include <string>

#include <cinchlog.h>
#include <flecsi-config.h>

#if !defined(FLECSI_ENABLE_LEGION)
#error FLECSI_ENABLE_LEGION not defined! This file depends on Legion!
#endif

#include <legion.h>

#include <flecsi/execution/common/launch.h>
#include <flecsi/execution/common/processor.h>
#include <flecsi/execution/context.h>
#include <flecsi/execution/legion/finalize_handles.h>
#include <flecsi/execution/legion/init_handles.h>
#include <flecsi/utils/common.h>
#include <flecsi/utils/tuple_function.h>
#include <flecsi/utils/tuple_type_converter.h>

<<<<<<< HEAD
#if defined(ENABLE_CALIPER)
  // Caliper include
  #include <caliper/cali.h>
#endif // ENABLE_CALIPER

clog_register_tag(wrapper);
=======
clog_register_tag(task_wrapper);
>>>>>>> 9d11a93f

namespace flecsi {
namespace execution {

/*!
  Pure Legion task wrapper.

  @tparam RETURN The return type of the task.
  @tparam TASK   The legion task.

  @ingroup legion-execution
 */

template<typename RETURN,
  RETURN (*TASK)(const Legion::Task *,
    const std::vector<Legion::PhysicalRegion> &,
    Legion::Context,
    Legion::Runtime *)>
struct pure_task_wrapper_u {

  /*!
    The task_id_t type is a unique identifier for Legion tasks.
   */

  using task_id_t = Legion::TaskID;

  /*!
   Registration callback function for pure Legion tasks.

   @param tid The task id to assign to the task.
   @param processor_type A valid Legion processor type.
   @param launch A \ref launch_t with the launch parameters.
   @param A std::string containing the task name.
   */

  static void registration_callback(task_id_t tid,
    processor_type_t processor_type,
    launch_t launch,
    std::string & name) {
    {
      clog_tag_guard(task_wrapper);
      clog(info) << "registering pure Legion task " << name << std::endl;
    }

    Legion::TaskVariantRegistrar registrar(tid, name.c_str());
    Legion::Processor::Kind kind = processor_type == processor_type_t::toc
                                     ? Legion::Processor::TOC_PROC
                                     : Legion::Processor::LOC_PROC;
    registrar.add_constraint(Legion::ProcessorConstraint(kind));
    registrar.set_leaf(launch_leaf(launch));
    registrar.set_inner(launch_inner(launch));
    registrar.set_idempotent(launch_idempotent(launch));

    /*
      This section of conditionals is necessary because there is still
      a distinction between void and non-void task registration with
      Legion, and we still have to use different execution tasks for
      normal and MPI tasks. MPI tasks are required to have void returns,
      so there is no mpi case for non-void tasks.
     */

    if constexpr(std::is_same_v<RETURN, void>) {
      if(processor_type == processor_type_t::mpi) {
        clog_fatal("MPI type passed to pure task registration");
      }
      else {
        Legion::Runtime::preregister_task_variant<TASK>(
          registrar, name.c_str());
      } // if
    }
    else {
      Legion::Runtime::preregister_task_variant<RETURN, TASK>(
        registrar, name.c_str());
    } // if
  } // registration_callback

}; // struct pure_task_wrapper_u

/*!
 The task_wrapper_u type provides registation callback and execution
 functions for user and MPI tasks.

 @tparam RETURN    The return type of the user task.
 @tparam ARG_TUPLE A std::tuple of the user task arguments.
 @tparam DELEGATE  The delegate function that invokes the user task.
 @tparam KEY       A hash key identifying the task.

 @ingroup legion-execution
 */

template<size_t KEY,
  typename RETURN,
  typename ARG_TUPLE,
  RETURN (*DELEGATE)(ARG_TUPLE)>
struct task_wrapper_u {

  /*!
    The task_id_t type is a unique identifier for Legion tasks.
   */

  using task_id_t = Legion::TaskID;

  /*!
   Registration callback function for user tasks.

   @param tid            The task id to assign to the task.
   @param processor_type A \ref processor_type_t with the processor type.
   @param launch         A \ref launch_t with the launch parameters.
   @param name           A std::string containing the task name.
   */

  static void registration_callback(task_id_t tid,
    processor_type_t processor_type,
    launch_t launch,
    std::string & name) {
    {
      clog_tag_guard(task_wrapper);
      clog(info) << "registering task " << name << std::endl;
    }

    std::string short_name = name;
    for(int i = 0; i < 4; i++)
      short_name = short_name.erase(0, short_name.find(":") + 2);

    Legion::TaskVariantRegistrar registrar(tid, short_name.c_str());
    Legion::Processor::Kind kind = processor_type == processor_type_t::toc
                                     ? Legion::Processor::TOC_PROC
                                     : Legion::Processor::LOC_PROC;
    registrar.add_constraint(Legion::ProcessorConstraint(kind));
    registrar.set_leaf(launch_leaf(launch));
    registrar.set_inner(launch_inner(launch));
    registrar.set_idempotent(launch_idempotent(launch));

    /*
      This section of conditionals is necessary because there is still
      a distinction between void and non-void task registration with
      Legion, and we still have to use different execution tasks for
      normal and MPI tasks. MPI tasks are required to have void returns,
      so there is no mpi case for non-void tasks.
     */

    if constexpr(std::is_same_v<RETURN, void>) {
      if(processor_type == processor_type_t::mpi) {
        Legion::Runtime::preregister_task_variant<execute_mpi_task>(
          registrar, short_name.c_str());
      }
      else {
        Legion::Runtime::preregister_task_variant<execute_user_task>(
          registrar, short_name.c_str());
      } // if
    }
    else {
      Legion::Runtime::preregister_task_variant<RETURN, execute_user_task>(
        registrar, short_name.c_str());
    } // if
  } // registration_callback

  /*!
    Execution wrapper method for user tasks.
   */

  static RETURN execute_user_task(const Legion::Task * task,
    const std::vector<Legion::PhysicalRegion> & regions,
    Legion::Context context,
    Legion::Runtime * runtime) {
    {
      clog_tag_guard(task_wrapper);
      clog(info) << "In execute_user_task" << std::endl;
    }

    // Unpack task arguments
    ARG_TUPLE & task_args = *(reinterpret_cast<ARG_TUPLE *>(task->args));

    #if defined(ENABLE_CALIPER)
      // [Caliper] Mark this function
      CALI_CXX_MARK_FUNCTION;

      CALI_MARK_BEGIN("FleCSI_Execution init_handles");
    #endif // ENABLE_CALIPER

    init_handles_t init_handles(runtime, context, regions, task->futures);
    init_handles.walk(task_args);

<<<<<<< HEAD
    #ifdef ENABLE_CALIPER
      CALI_MARK_END("FleCSI_Execution init_handles");
      CALI_MARK_BEGIN("FleCSI_Execution wrapper.execute");
    #endif // ENABLE_CALIPER

    // Execute the user's task
    // return (*DELEGATE)(task_args);
    execution_wrapper__<RETURN, ARG_TUPLE, DELEGATE> wrapper;
    wrapper.execute(std::forward<ARG_TUPLE>(task_args));

    #ifdef ENABLE_CALIPER
      CALI_MARK_END("FleCSI_Execution wrapper.execute");
      CALI_MARK_BEGIN("FleCSI_Execution finalize_handles");
    #endif // ENABLE_CALIPER

    finalize_handles_t finalize_handles;
    finalize_handles.walk(task_args);

    #ifdef ENABLE_CALIPER
      CALI_MARK_END("FleCSI_Execution finalize_handles");
    #endif // ENABLE_CALIPER

    return wrapper.get();
=======
    context_t & context_ = context_t::instance();
    context_.set_color(task->index_point.point_data[0]);

    if constexpr(std::is_same_v<RETURN, void>) {
      (*DELEGATE)(std::forward<ARG_TUPLE>(task_args));

      finalize_handles_t finalize_handles;
      finalize_handles.walk(task_args);
    }
    else {
      RETURN result = (*DELEGATE)(std::forward<ARG_TUPLE>(task_args));

      finalize_handles_t finalize_handles;
      finalize_handles.walk(task_args);

      return result;
    } // if
>>>>>>> 9d11a93f
  } // execute_user_task

  /*!
    Execution wrapper method for MPI tasks.
   */

  static void execute_mpi_task(const Legion::Task * task,
    const std::vector<Legion::PhysicalRegion> & regions,
    Legion::Context context,
    Legion::Runtime * runtime) {
    {
      clog_tag_guard(task_wrapper);
      clog(info) << "In execute_mpi_task" << std::endl;
    }

    // Unpack task arguments.
    ARG_TUPLE & mpi_task_args = *(reinterpret_cast<ARG_TUPLE *>(task->args));

    init_handles_t init_handles(runtime, context, regions, task->futures);
    init_handles.walk(mpi_task_args);

    // Create bound function to pass to MPI runtime.
    std::function<void()> bound_mpi_task = std::bind(DELEGATE, mpi_task_args);

    // Set the MPI function and make the runtime active.
    context_t::instance().set_mpi_task(bound_mpi_task);
    context_t::instance().set_mpi_state(true);

    finalize_handles_t finalize_handles;
    finalize_handles.walk(mpi_task_args);

  } // execute_mpi_task

}; // struct task_wrapper_u

} // namespace execution
} // namespace flecsi<|MERGE_RESOLUTION|>--- conflicted
+++ resolved
@@ -35,16 +35,12 @@
 #include <flecsi/utils/tuple_function.h>
 #include <flecsi/utils/tuple_type_converter.h>
 
-<<<<<<< HEAD
 #if defined(ENABLE_CALIPER)
   // Caliper include
   #include <caliper/cali.h>
 #endif // ENABLE_CALIPER
 
-clog_register_tag(wrapper);
-=======
 clog_register_tag(task_wrapper);
->>>>>>> 9d11a93f
 
 namespace flecsi {
 namespace execution {
@@ -228,49 +224,37 @@
     init_handles_t init_handles(runtime, context, regions, task->futures);
     init_handles.walk(task_args);
 
-<<<<<<< HEAD
     #ifdef ENABLE_CALIPER
       CALI_MARK_END("FleCSI_Execution init_handles");
       CALI_MARK_BEGIN("FleCSI_Execution wrapper.execute");
     #endif // ENABLE_CALIPER
 
-    // Execute the user's task
-    // return (*DELEGATE)(task_args);
-    execution_wrapper__<RETURN, ARG_TUPLE, DELEGATE> wrapper;
-    wrapper.execute(std::forward<ARG_TUPLE>(task_args));
+    context_t & context_ = context_t::instance();
+    context_.set_color(task->index_point.point_data[0]);
 
     #ifdef ENABLE_CALIPER
       CALI_MARK_END("FleCSI_Execution wrapper.execute");
       CALI_MARK_BEGIN("FleCSI_Execution finalize_handles");
     #endif // ENABLE_CALIPER
 
-    finalize_handles_t finalize_handles;
-    finalize_handles.walk(task_args);
+    if constexpr(std::is_same_v<RETURN, void>) {
+      (*DELEGATE)(std::forward<ARG_TUPLE>(task_args));
+
+      finalize_handles_t finalize_handles;
+      finalize_handles.walk(task_args);
+    }
+    else {
+      RETURN result = (*DELEGATE)(std::forward<ARG_TUPLE>(task_args));
+
+      finalize_handles_t finalize_handles;
+      finalize_handles.walk(task_args);
+
+      return result;
+    } // if
 
     #ifdef ENABLE_CALIPER
       CALI_MARK_END("FleCSI_Execution finalize_handles");
     #endif // ENABLE_CALIPER
-
-    return wrapper.get();
-=======
-    context_t & context_ = context_t::instance();
-    context_.set_color(task->index_point.point_data[0]);
-
-    if constexpr(std::is_same_v<RETURN, void>) {
-      (*DELEGATE)(std::forward<ARG_TUPLE>(task_args));
-
-      finalize_handles_t finalize_handles;
-      finalize_handles.walk(task_args);
-    }
-    else {
-      RETURN result = (*DELEGATE)(std::forward<ARG_TUPLE>(task_args));
-
-      finalize_handles_t finalize_handles;
-      finalize_handles.walk(task_args);
-
-      return result;
-    } // if
->>>>>>> 9d11a93f
   } // execute_user_task
 
   /*!
