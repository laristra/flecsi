/*
    @@@@@@@@  @@           @@@@@@   @@@@@@@@ @@
   /@@/////  /@@          @@////@@ @@////// /@@
   /@@       /@@  @@@@@  @@    // /@@       /@@
   /@@@@@@@  /@@ @@///@@/@@       /@@@@@@@@@/@@
   /@@////   /@@/@@@@@@@/@@       ////////@@/@@
   /@@       /@@/@@//// //@@    @@       /@@/@@
   /@@       @@@//@@@@@@ //@@@@@@  @@@@@@@@ /@@
   //       ///  //////   //////  ////////  //

   Copyright (c) 2016, Triad National Security, LLC
   All rights reserved.
                                                                              */

#if !defined(__FLECSI_PRIVATE__)
#define __FLECSI_PRIVATE__
#endif

#include <flecsi/execution/common/command_line_options.h>
#include <flecsi/execution/context.h>
#include <flecsi/execution/legion/internal_task.h>
#include <flecsi/execution/legion/mapper.h>
#include <flecsi/execution/legion/tasks.h>
#include <flecsi/utils/const_string.h>

namespace flecsi {
namespace execution {

int
legion_context_policy_t::start(int argc, char ** argv, variables_map & vm) {
  using namespace Legion;

  /*
    Setup Legion top-level task.
   */

  Runtime::set_top_level_task_id(FLECSI_TOP_LEVEL_TASK_ID);

  {
    Legion::TaskVariantRegistrar registrar(
      FLECSI_TOP_LEVEL_TASK_ID, "runtime_driver");
    registrar.add_constraint(ProcessorConstraint(Processor::LOC_PROC));
    registrar.set_inner();
    registrar.set_replicable();
    Runtime::preregister_task_variant<top_level_task>(
      registrar, "runtime_driver");
  } // scope

  /*
    Register tasks.
   */

  // clang-format off
  for(auto & t : task_registry_) {
    std::get<4>(t.second)(
      std::get<0>(t.second) /* tid */,
      std::get<1>(t.second) /* processor */,
      std::get<2>(t.second) /* launch */,
      std::get<3>(t.second) /* name */);
  } // for
  // clang-format on

  /*
    Arg 0: MPI has initial control (true).
    Arg 1: Number of MPI participants (1).
    Arg 2: Number of Legion participants (1).
   */

  handshake_ = Legion::Runtime::create_handshake(true, 1, 1);

  /*
    Register custom mapper.
   */

  Runtime::add_registration_callback(mapper_registration);

  /*
    Configure interoperability layer.
   */

  int rank, size;
  MPI_Comm_rank(MPI_COMM_WORLD, &rank);
  MPI_Comm_size(MPI_COMM_WORLD, &size);

  process_ = rank;
  processes_ = size;

  Legion::Runtime::configure_MPI_interoperability(rank);

  /*
    Register reduction operations.
   */

  for(auto & ro : context_t::instance().reduction_registry()) {
    ro.second();
  } // for

  /*
    Handle command-line arguments.
   */

  std::vector<char *> largv;
  largv.push_back(argv[0]);

  threads_per_process_ = vm[FLECSI_TPP_OPTION_STRING].as<size_t>();

  if(threads_per_process_ > 1) {
    largv.push_back(const_cast<char *>(std::string("-ll:cpu").c_str()));
    largv.push_back(
      const_cast<char *>(std::to_string(threads_per_process_).c_str()));
  } // if

  threads_ = processes_ * threads_per_process_;

  /*
    Start Legion runtime.
   */

  Runtime::start(largv.size(), largv.data(), true);

  {
    flog_tag_guard(context);
    flog(internal) << "Legion runtime started" << std::endl;
  }

  handoff_to_legion();
  wait_on_legion();

  while(mpi_active_) {
    invoke_mpi_task();
    mpi_active_ = false;
    handoff_to_legion();
    wait_on_legion();
  }

  // Make sure that the flusher thread executes at least one cycle.
  __flog_internal_wait_on_flusher();

  Legion::Runtime::wait_for_shutdown();

  return context_t::instance().exit_status();
} // legion_context_policy_t::start

//----------------------------------------------------------------------------//
// Implementation of legion_context_policy_t::unset_call_mpi.
//----------------------------------------------------------------------------//

void
legion_context_policy_t::unset_call_mpi(Legion::Context & ctx,
  Legion::Runtime * runtime) {
  {
    flog_tag_guard(context);
    flog(internal) << "In unset_call_mpi" << std::endl;
  }

  const auto tid =
    context_t::instance().task_id<flecsi_internal_hash(unset_call_mpi_task)>();

  Legion::ArgumentMap arg_map;
  // IRINA DEBUG check number of processors
  Legion::IndexLauncher launcher(tid,
    Legion::Domain::from_rect<1>(context_t::instance().all_processes()),
    Legion::TaskArgument(NULL, 0),
    arg_map);

  launcher.tag = FLECSI_MAPPER_FORCE_RANK_MATCH;
  auto fm = runtime->execute_index_space(ctx, launcher);
  fm.wait_all_results(true);
} // legion_context_policy_t::unset_call_mpi

//----------------------------------------------------------------------------//
// Implementation of legion_context_policy_t::handoff_to_mpi.
//----------------------------------------------------------------------------//

void
legion_context_policy_t::handoff_to_mpi(Legion::Context & ctx,
  Legion::Runtime * runtime) {
  const auto tid =
    context_t::instance().task_id<flecsi_internal_hash(handoff_to_mpi_task)>();

  Legion::ArgumentMap arg_map;
  Legion::IndexLauncher handoff_to_mpi_launcher(tid,
    Legion::Domain::from_rect<1>(context_t::instance().all_processes()),
    Legion::TaskArgument(NULL, 0),
    arg_map);

  handoff_to_mpi_launcher.tag = FLECSI_MAPPER_FORCE_RANK_MATCH;
  auto fm = runtime->execute_index_space(ctx, handoff_to_mpi_launcher);

  fm.wait_all_results(true);
} // legion_context_policy_t::handoff_to_mpi

//----------------------------------------------------------------------------//
// Implementation of legion_context_policy_t::wait_on_mpi.
//----------------------------------------------------------------------------//

Legion::FutureMap
legion_context_policy_t::wait_on_mpi(Legion::Context & ctx,
  Legion::Runtime * runtime) {
  const auto tid =
    context_t::instance().task_id<flecsi_internal_hash(wait_on_mpi_task)>();

  Legion::ArgumentMap arg_map;
  Legion::IndexLauncher wait_on_mpi_launcher(tid,
    Legion::Domain::from_rect<1>(context_t::instance().all_processes()),
    Legion::TaskArgument(NULL, 0),
    arg_map);

  wait_on_mpi_launcher.tag = FLECSI_MAPPER_FORCE_RANK_MATCH;
  auto fm = runtime->execute_index_space(ctx, wait_on_mpi_launcher);

  fm.wait_all_results(true);

  return fm;
} // legion_context_policy_t::wait_on_mpi

//----------------------------------------------------------------------------//
// Implementation of legion_context_policy_t::connect_with_mpi.
//----------------------------------------------------------------------------//

void
legion_context_policy_t::connect_with_mpi(Legion::Context & ctx,
  Legion::Runtime * runtime) {
  int size;
  MPI_Comm_size(MPI_COMM_WORLD, &size);

  LegionRuntime::Arrays::Rect<1> launch_bounds(
    LegionRuntime::Arrays::Point<1>(0),
    LegionRuntime::Arrays::Point<1>(size - 1));

  context_t::instance().set_all_processes(launch_bounds);

  const std::map<int, Legion::AddressSpace> & forward_mapping =
    runtime->find_forward_MPI_mapping();

#if 0
  for(std::map<int, Legion::AddressSpace>::const_iterator it =
        forward_mapping.begin();
      it != forward_mapping.end(); it++)
    printf(
      "MPI Rank %d maps to Legion Address Space %d\n", it->first, it->second);
#endif
} // legion_context_policy_t::connect_with_mpi

//----------------------------------------------------------------------------//
// Implementation of initialize_global_topology.
//----------------------------------------------------------------------------//

const size_t flecsi_global_topology_hash =
  typeid(global_topology_t).hash_code();
  //flecsi_internal_hash(global_topology_t);

void
legion_context_policy_t::initialize_global_topology() {
  using namespace Legion;

  global_runtime_data_.id = 4096;

  auto legion_runtime_ = Legion::Runtime::get_runtime();
  auto legion_context_ = Legion::Runtime::get_context();

  LegionRuntime::Arrays::Rect<1> bounds(
    LegionRuntime::Arrays::Point<1>(0), LegionRuntime::Arrays::Point<1>(1));

  Domain dom(Domain::from_rect<1>(bounds));

  global_runtime_data_.index_space =
    legion_runtime_->create_index_space(legion_context_, dom);

  global_runtime_data_.field_space =
    legion_runtime_->create_field_space(legion_context_);

  FieldAllocator allocator = legion_runtime_->create_field_allocator(
    legion_context_, global_runtime_data_.field_space);

<<<<<<< HEAD
  auto const & field_store = context_t::instance().get_field_info_store(
    flecsi_global_topology_hash, flecsi::data::storage_label_t::global);
=======
  flog(internal) << "Global hash: " << flecsi_global_topology_hash << std::endl;
  auto const & field_store =
    context_t::instance().get_field_info_store(flecsi_global_topology_hash,
      flecsi::data::storage_label_t::global);
>>>>>>> 8e1e15ea

  for(auto const & fi : field_store.data()) {
    allocator.allocate_field(fi.type_size, fi.fid);
  } // for

  global_runtime_data_.logical_region =
    legion_runtime_->create_logical_region(legion_context_,
      global_runtime_data_.index_space,
      global_runtime_data_.field_space);
} // legion_context_policy_t::initialize_global_topology

//----------------------------------------------------------------------------//
// Implementation of initialize_color_topology.
//----------------------------------------------------------------------------//

void
legion_context_policy_t::initialize_color_topology() {
} // legion_context_policy_t::initialize_color_topology

} // namespace execution
} // namespace flecsi<|MERGE_RESOLUTION|>--- conflicted
+++ resolved
@@ -273,15 +273,8 @@
   FieldAllocator allocator = legion_runtime_->create_field_allocator(
     legion_context_, global_runtime_data_.field_space);
 
-<<<<<<< HEAD
   auto const & field_store = context_t::instance().get_field_info_store(
     flecsi_global_topology_hash, flecsi::data::storage_label_t::global);
-=======
-  flog(internal) << "Global hash: " << flecsi_global_topology_hash << std::endl;
-  auto const & field_store =
-    context_t::instance().get_field_info_store(flecsi_global_topology_hash,
-      flecsi::data::storage_label_t::global);
->>>>>>> 8e1e15ea
 
   for(auto const & fi : field_store.data()) {
     allocator.allocate_field(fi.type_size, fi.fid);
