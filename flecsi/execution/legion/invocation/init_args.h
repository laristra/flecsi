/*
    @@@@@@@@  @@           @@@@@@   @@@@@@@@ @@
   /@@/////  /@@          @@////@@ @@////// /@@
   /@@       /@@  @@@@@  @@    // /@@       /@@
   /@@@@@@@  /@@ @@///@@/@@       /@@@@@@@@@/@@
   /@@////   /@@/@@@@@@@/@@       ////////@@/@@
   /@@       /@@/@@//// //@@    @@       /@@/@@
   /@@       @@@//@@@@@@ //@@@@@@  @@@@@@@@ /@@
   //       ///  //////   //////  ////////  //

   Copyright (c) 2016, Triad National Security, LLC
   All rights reserved.
                                                                              */
#pragma once

/*! @file */

#if !defined(__FLECSI_PRIVATE__)
#error Do not include this file directly!
#else
#include <flecsi/data/common/privilege.h>
#include <flecsi/data/legion/storage_classes.h>
#include <flecsi/execution/context.h>
#include <flecsi/utils/demangle.h>
#include <flecsi/utils/tuple_walker.h>
#endif

#include <flecsi-config.h>

#if !defined(FLECSI_ENABLE_LEGION)
#error FLECSI_ENABLE_LEGION not defined! This file depends on Legion!
#endif

#include <legion.h>

flog_register_tag(init_args);

namespace flecsi {
namespace execution {
namespace legion {

using namespace flecsi::data::legion;

/*!
  The init_args_t type can be called to walk task args before the
  task launcher is created. This allows us to gather region requirements
  and to set state on the associated data handles \em before Legion gets
  the task arguments tuple.

  @ingroup execution
*/

struct init_args_t : public flecsi::utils::tuple_walker_u<init_args_t> {

  /*!
    Construct an init_args_t instance.

    @param runtime The Legion task runtime.
    @param context The Legion task runtime context.
   */

  init_args_t(Legion::Runtime * runtime,
    Legion::Context & context,
    const launch_domain_t & domain)
    : runtime_(runtime), context_(context), domain_(domain) {}

  /*!
    Convert the template privileges to proper Legion privileges.

    @param mode privilege
   */

  static Legion::PrivilegeMode privilege_mode(size_t mode) {
    switch(mode) {
      case size_t(nu):
        return WRITE_DISCARD;
      case size_t(ro):
        return READ_ONLY;
      case size_t(wo):
        return WRITE_DISCARD;
      case size_t(rw):
        return READ_WRITE;
      default:
        flog_fatal("invalid privilege mode");
    } // switch

    return NO_ACCESS;
  } // privilege_mode

  /*^^^^^^^^^^^^^^^^^^^^^^^^^^^^^^^^^^^^^^^^^^^^^^^^^^^^^^^^^^^^^^^^^^^^^^^^^^*
    The following methods are specializations on storage class and client
    type, potentially for every permutation thereof.
   *^^^^^^^^^^^^^^^^^^^^^^^^^^^^^^^^^^^^^^^^^^^^^^^^^^^^^^^^^^^^^^^^^^^^^^^^^^*/

  /*--------------------------------------------------------------------------*
    Global Topology
   *--------------------------------------------------------------------------*/

  template<typename DATA_TYPE, size_t PRIVILEGES>
  void visit(global_topology::accessor_u<DATA_TYPE, PRIVILEGES> & accessor) {
<<<<<<< HEAD
    if constexpr(get_privilege<0, PRIVILEGES>() > partition_privilege_t::ro) {
      flog_assert(launch_ == launch_type_t::single,
=======
    if constexpr(get_privilege<0, PRIVILEGES, 1>() > privilege_t::ro) {
      flog_assert(domain_.launch_type_ == launch_type_t::single,
>>>>>>> ccdb7936
        "global can only be modified from within single launch task");

      Legion::LogicalRegion region =
        context_t::instance().global_runtime_data().logical_region;
      Legion::RegionRequirement rr(region,
        privilege_mode(get_privilege<0, PRIVILEGES>()),
        EXCLUSIVE,
        region);
      region_reqs_.push_back(rr);
    }
    else {
      Legion::LogicalRegion region =
        context_t::instance().global_runtime_data().logical_region;
      Legion::RegionRequirement rr(region, READ_ONLY, EXCLUSIVE, region);
      region_reqs_.push_back(rr);
    } // if
  } // visit

  /*--------------------------------------------------------------------------*
    Non-FleCSI Data Types
   *--------------------------------------------------------------------------*/

  template<typename DATA_TYPE>
  static typename std::enable_if_t<
    !std::is_base_of_v<data::data_reference_base_t, DATA_TYPE>>
  visit(DATA_TYPE &) {
    {
      flog_tag_guard(init_args);
      flog(internal) << "Skipping argument with type "
                     << flecsi::utils::type<DATA_TYPE>() << std::endl;
    }
  } // visit

private:
  Legion::Runtime * runtime_;
  Legion::Context & context_;
  launch_domain_t domain_;

  std::vector<Legion::RegionRequirement> region_reqs_;

}; // init_args_t

} // namespace legion
} // namespace execution
} // namespace flecsi<|MERGE_RESOLUTION|>--- conflicted
+++ resolved
@@ -64,6 +64,10 @@
     const launch_domain_t & domain)
     : runtime_(runtime), context_(context), domain_(domain) {}
 
+  std::vector<Legion::RegionRequirement> const & region_requirements() {
+    return region_reqs_;
+  } // region_requirements
+
   /*!
     Convert the template privileges to proper Legion privileges.
 
@@ -98,13 +102,8 @@
 
   template<typename DATA_TYPE, size_t PRIVILEGES>
   void visit(global_topology::accessor_u<DATA_TYPE, PRIVILEGES> & accessor) {
-<<<<<<< HEAD
     if constexpr(get_privilege<0, PRIVILEGES>() > partition_privilege_t::ro) {
-      flog_assert(launch_ == launch_type_t::single,
-=======
-    if constexpr(get_privilege<0, PRIVILEGES, 1>() > privilege_t::ro) {
       flog_assert(domain_.launch_type_ == launch_type_t::single,
->>>>>>> ccdb7936
         "global can only be modified from within single launch task");
 
       Legion::LogicalRegion region =
