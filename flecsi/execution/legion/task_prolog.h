/*
    @@@@@@@@  @@           @@@@@@   @@@@@@@@ @@
   /@@/////  /@@          @@////@@ @@////// /@@
   /@@       /@@  @@@@@  @@    // /@@       /@@
   /@@@@@@@  /@@ @@///@@/@@       /@@@@@@@@@/@@
   /@@////   /@@/@@@@@@@/@@       ////////@@/@@
   /@@       /@@/@@//// //@@    @@       /@@/@@
   /@@       @@@//@@@@@@ //@@@@@@  @@@@@@@@ /@@
   //       ///  //////   //////  ////////  //

   Copyright (c) 2016, Los Alamos National Security, LLC
   All rights reserved.
                                                                              */
#pragma once

/*! @file */

#include <vector>

#include <flecsi-config.h>

#if !defined(FLECSI_ENABLE_LEGION)
#error FLECSI_ENABLE_LEGION not defined! This file depends on Legion!
#endif

#include <legion.h>

#include <flecsi/data/data.h>
#include <flecsi/execution/context.h>
#include <flecsi/execution/legion/internal_field.h>

clog_register_tag(prolog);

namespace flecsi {
namespace execution {

/*!
 The task_prolog_t type can be called to walk the task args after the
 task launcher is created, but before the task has run. This allows
 synchronization dependencies to be added to the execution flow.

 @ingroup execution
 */

struct task_prolog_t : public utils::tuple_walker__<task_prolog_t> {

  /*!
   Construct a task_prolog_t instance.

   @param runtime The Legion task runtime.
   @param context The Legion task runtime context.
   */

  task_prolog_t(Legion::Runtime * runtime,
    Legion::Context & context,
    Legion::TaskLauncher & launcher)
    : runtime(runtime), context(context), launcher(launcher) {} // task_prolog_t

  /*!
   Walk the data handles for a flecsi task, store info for ghost copies
   in member variables, and add phase barriers to launcher as needed.

   @tparam T                     The data type referenced by the handle.
   @tparam EXCLUSIVE_PERMISSIONS The permissions required on the exclusive
                                 indices of the index partition.
   @tparam SHARED_PERMISSIONS    The permissions required on the shared
                                 indices of the index partition.
   @tparam GHOST_PERMISSIONS     The permissions required on the ghost
                                 indices of the index partition.

   @param runtime The Legion task runtime.
   @param context The Legion task runtime context.
   */

<<<<<<< HEAD
  template<typename T,
    size_t EXCLUSIVE_PERMISSIONS,
    size_t SHARED_PERMISSIONS,
    size_t GHOST_PERMISSIONS>
  void handle(dense_accessor__<T,
    EXCLUSIVE_PERMISSIONS,
    SHARED_PERMISSIONS,
    GHOST_PERMISSIONS> & a) {
=======
  template<
      typename T,
      size_t EXCLUSIVE_PERMISSIONS,
      size_t SHARED_PERMISSIONS,
      size_t GHOST_PERMISSIONS>
  void handle(dense_accessor__<
              T,
              EXCLUSIVE_PERMISSIONS,
              SHARED_PERMISSIONS,
              GHOST_PERMISSIONS> & a) {
    if(sparse){
      return;
    }

>>>>>>> ba1204fb
    auto & h = a.handle;

    if(!h.global && !h.color) {
      auto & flecsi_context = context_t::instance();

      bool read_phase = false;
      bool write_phase = false;
      const int my_color = runtime->find_local_MPI_rank();

      read_phase = GHOST_PERMISSIONS != reserved;
      write_phase = (SHARED_PERMISSIONS == wo) || (SHARED_PERMISSIONS == rw);

      if(read_phase) {
        if(!*(h.ghost_is_readable)) {
          {
            clog_tag_guard(prolog);
            clog(trace) << "rank " << my_color << " READ PHASE PROLOGUE"
                        << std::endl;

            // As owner
            clog(trace) << "rank " << my_color << " arrives & advances "
                        << *(h.pbarrier_as_owner_ptr) << std::endl;
          } // scope

          // Phase WRITE
          h.pbarrier_as_owner_ptr->arrive(1);

          // Phase WRITE
          *(h.pbarrier_as_owner_ptr) =
            runtime->advance_phase_barrier(context, *(h.pbarrier_as_owner_ptr));

          const size_t _pbp_size = h.ghost_owners_pbarriers_ptrs.size();

          // As user
          for(size_t owner{0}; owner < _pbp_size; owner++) {
            owner_regions.push_back(h.ghost_owners_lregions[owner]);
            // ndm - need sparse
            owner_subregions.push_back(h.ghost_owners_subregions[owner]);
            ghost_regions.push_back(h.ghost_lr);
            color_regions.push_back(h.color_region);
            // ndm - need offset and range
            fids.push_back(h.fid);
            ghost_copy_args local_args;
            local_args.data_client_hash = h.data_client_hash;
            local_args.index_space = h.index_space;
            local_args.owner = owner;
            args.push_back(local_args);
            futures.push_back(Legion::Future::from_value(
              runtime, *(h.global_to_local_color_map_ptr)));
            barrier_ptrs.push_back(h.ghost_owners_pbarriers_ptrs[owner]);
          } // for owner as user

          *(h.ghost_is_readable) = true;

        } // !ghost_is_readable
      } // read_phase

      if(write_phase && (*h.ghost_is_readable)) {
        // Phase WRITE
        launcher.add_wait_barrier(*(h.pbarrier_as_owner_ptr));

        // Phase READ
        launcher.add_arrival_barrier(*(h.pbarrier_as_owner_ptr));

        *(h.ghost_is_readable) = false;
        *(h.write_phase_started) = true;
      } // if
    } // end if
  } // handle

  /*!
   Walk the data handles for a flecsi task, store info for ghost copies
   in member variables, and add phase barriers to launcher as needed.

   Use member variables initialized by the walk to launch 1 copy per owner
   region

   */

  void launch_copies() {
    auto & flecsi_context = context_t::instance();

    // group owners by owner_regions
    std::vector<std::set<size_t>> owner_groups;
    std::vector<bool> is_sparse_group;
    for(size_t owner{0}; owner < owner_regions.size(); owner++) {
      bool found_group = false;
      for(size_t group{0}; group < owner_groups.size(); group++) {
        auto first = owner_groups[group].begin();
        if(owner_regions[owner] == owner_regions[*first]) {
          owner_groups[group].insert(owner);
          found_group = true;
          continue;
        }
      } // for group
      if(!found_group) {
        std::set<size_t> new_group;
        new_group.insert(owner);
        owner_groups.push_back(new_group);

        is_sparse_group.push_back(args[owner].sparse);
      }
    } // for owner

    // launch copy task per group of owners with same owner_region
    for(size_t group{0}; group < owner_groups.size(); group++) {
      bool sparse = is_sparse_group[group];

      auto first_itr = owner_groups[group].begin();
      size_t first = *first_itr;

      Legion::RegionRequirement rr_shared(
        owner_subregions[first], READ_ONLY, EXCLUSIVE, owner_regions[first]);

      Legion::RegionRequirement rr_ghost(
        ghost_regions[first], WRITE_DISCARD, EXCLUSIVE, color_regions[first]);

      Legion::RegionRequirement rr_entries_shared;

      Legion::RegionRequirement rr_entries_ghost;

      if(sparse) {
        rr_entries_shared =
          Legion::RegionRequirement(owner_entries_regions[first], READ_ONLY,
            EXCLUSIVE, owner_entries_regions[first]);

        rr_entries_ghost =
<<<<<<< HEAD
          Legion::RegionRequirement(ghost_entries_regions[first], WRITE_DISCARD,
            EXCLUSIVE, color_entries_regions[first]);
=======
          Legion::RegionRequirement(
          color_entries_regions[first], WRITE_DISCARD, EXCLUSIVE,
          color_entries_regions[first]);        
>>>>>>> ba1204fb
      }

      auto ghost_owner_pos_fid =
        LegionRuntime::HighLevel::FieldID(internal_field::ghost_owner_pos);

      rr_ghost.add_field(ghost_owner_pos_fid);

      // TODO - circular dependency including internal_task.h
      auto constexpr key =
        flecsi::utils::const_string_t{EXPAND_AND_STRINGIFY(ghost_copy_task)}
          .hash();

      const auto ghost_copy_tid = flecsi_context.task_id<key>();

      // ndm - diff task

      Legion::TaskLauncher ghost_launcher(ghost_copy_tid,
        Legion::TaskArgument(&args[first], sizeof(args[first])));

      ghost_launcher.add_future(futures[first]);

      for(auto owner_itr = owner_groups[group].begin();
          owner_itr != owner_groups[group].end(); owner_itr++) {
        size_t owner = *owner_itr;

        rr_shared.add_field(fids[owner]);
        rr_ghost.add_field(fids[owner]);

        if(sparse) {
          rr_entries_shared.add_field(fids[owner]);
          rr_entries_ghost.add_field(fids[owner]);
        }

        // Phase READ
        ghost_launcher.add_wait_barrier(*(barrier_ptrs[owner]));

        // Phase WRITE
        ghost_launcher.add_arrival_barrier(*(barrier_ptrs[owner]));

        // Phase WRITE
        *(barrier_ptrs[owner]) =
          runtime->advance_phase_barrier(context, *(barrier_ptrs[owner]));
      } // for owner
      // ndm - add rr for sparse shared & ghost
      ghost_launcher.add_region_requirement(rr_shared);
      ghost_launcher.add_region_requirement(rr_ghost);

      if(sparse) {
        ghost_launcher.add_region_requirement(rr_entries_shared);
        ghost_launcher.add_region_requirement(rr_entries_ghost);
      }

      // Execute the ghost copy task
      runtime->execute_task(context, ghost_launcher);

    } // for group

  } // launch copies

  template<typename T,
    size_t EXCLUSIVE_PERMISSIONS,
    size_t SHARED_PERMISSIONS,
    size_t GHOST_PERMISSIONS>
  void handle(sparse_accessor<T,
    EXCLUSIVE_PERMISSIONS,
    SHARED_PERMISSIONS,
<<<<<<< HEAD
    GHOST_PERMISSIONS> & a) {
=======
    GHOST_PERMISSIONS
    > &a
  )
  {
    if(!sparse){
      return;
    }

>>>>>>> ba1204fb
    using sparse_field_data_t = context_t::sparse_field_data_t;

    auto & h = a.handle;

    auto & flecsi_context = context_t::instance();

    bool read_phase = false;
    bool write_phase = false;
    const int my_color = runtime->find_local_MPI_rank();

    read_phase = GHOST_PERMISSIONS != reserved;
    write_phase = (SHARED_PERMISSIONS == wo) || (SHARED_PERMISSIONS == rw);

    if(read_phase) {
      if(!*(h.ghost_is_readable)) {
        {
          clog_tag_guard(prolog);
          clog(trace) << "rank " << my_color << " READ PHASE PROLOGUE"
                      << std::endl;

          // As owner
          clog(trace) << "rank " << my_color << " arrives & advances "
                      << *(h.pbarrier_as_owner_ptr) << std::endl;
        } // scope

        // Phase WRITE
        h.pbarrier_as_owner_ptr->arrive(1);

        // Phase WRITE
        *(h.pbarrier_as_owner_ptr) =
          runtime->advance_phase_barrier(context, *(h.pbarrier_as_owner_ptr));

        const size_t _pbp_size = h.ghost_owners_pbarriers_ptrs.size();

        // As user
        for(size_t owner{0}; owner < _pbp_size; owner++) {

          // offsets
          owner_regions.push_back(h.ghost_owners_offsets_lregions[owner]);
          owner_subregions.push_back(h.ghost_owners_offsets_subregions[owner]);

          owner_entries_regions.push_back(
            h.ghost_owners_entries_lregions[owner]);
          /*
          owner_entries_subregions.push_back(
            h.ghost_owners_entries_subregions[owner]);
            */

          ghost_regions.push_back(h.offsets_ghost_lr);
          ghost_entries_regions.push_back(h.entries_ghost_lr);

          color_regions.push_back(h.offsets_color_region);
          color_entries_regions.push_back(h.entries_color_region);

          fids.push_back(h.fid);

          ghost_copy_args local_args;
          local_args.data_client_hash = h.data_client_hash;
          local_args.index_space = h.index_space;
          local_args.owner = owner;
          local_args.sparse = true;
          local_args.reserve = h.reserve;
          local_args.max_entries_per_index = h.max_entries_per_index;
          args.push_back(local_args);

          futures.push_back(Legion::Future::from_value(
            runtime, *(h.global_to_local_color_map_ptr)));
          barrier_ptrs.push_back(h.ghost_owners_pbarriers_ptrs[owner]);
        } // for owner as user

        *(h.ghost_is_readable) = true;

      } // !ghost_is_readable
    } // read_phase

    if(write_phase && (*h.ghost_is_readable)) {
      // Phase WRITE
      launcher.add_wait_barrier(*(h.pbarrier_as_owner_ptr));

      // Phase READ
      launcher.add_arrival_barrier(*(h.pbarrier_as_owner_ptr));

      *(h.ghost_is_readable) = false;
      *(h.write_phase_started) = true;
    } // if
  }

  template<typename T,
    size_t EXCLUSIVE_PERMISSIONS,
    size_t SHARED_PERMISSIONS,
    size_t GHOST_PERMISSIONS>
  void handle(ragged_accessor<T,
    EXCLUSIVE_PERMISSIONS,
    SHARED_PERMISSIONS,
    GHOST_PERMISSIONS> & a) {
    handle(reinterpret_cast<sparse_accessor<T, EXCLUSIVE_PERMISSIONS,
        SHARED_PERMISSIONS, GHOST_PERMISSIONS> &>(a));
  } // handle

<<<<<<< HEAD
  template<typename T>
  void handle(sparse_mutator<T> & m) {
=======
  template<
    typename T
  >
  void
  handle(
    sparse_mutator<
    T
    > &m
  )
  {
    if(!sparse){
      return;
    }
    
>>>>>>> ba1204fb
    auto & h = m.h_;

    if((*h.ghost_is_readable)) {
      // Phase WRITE
      launcher.add_wait_barrier(*(h.pbarrier_as_owner_ptr));

      // Phase READ
      launcher.add_arrival_barrier(*(h.pbarrier_as_owner_ptr));

      *(h.ghost_is_readable) = false;
      *(h.write_phase_started) = true;
    } // if
  }

  template<typename T>
  void handle(ragged_mutator<T> & m) {
    handle(reinterpret_cast<sparse_mutator<T> &>(m));
  }

  /*!
    Don't do anything with flecsi task argument that are not data handles.
   */

  template<typename T>
  static
    typename std::enable_if_t<!std::is_base_of<dense_accessor_base_t, T>::value>
    handle(T &) {} // handle

  // member variables
  Legion::Runtime * runtime;
  Legion::Context & context;
  Legion::TaskLauncher & launcher;
  std::vector<Legion::LogicalRegion> owner_regions;
  std::vector<Legion::LogicalRegion> owner_subregions;
  std::vector<Legion::LogicalRegion> owner_entries_regions;
  // std::vector<Legion::LogicalRegion> owner_entries_subregions;
  std::vector<Legion::LogicalRegion> ghost_regions;
  std::vector<Legion::LogicalRegion> color_regions;
  std::vector<Legion::LogicalRegion> ghost_entries_regions;
  std::vector<Legion::LogicalRegion> color_entries_regions;
  std::vector<Legion::FieldID> fids;
  struct ghost_copy_args {
    size_t data_client_hash;
    size_t index_space;
    size_t owner;
    bool sparse = false;
    size_t reserve;
    size_t max_entries_per_index;
  };
  std::vector<struct ghost_copy_args> args;
  std::vector<Legion::Future> futures;
  std::vector<Legion::PhaseBarrier *> barrier_ptrs;
  size_t reserve;
  size_t max_entries_per_index;
  bool sparse = false;

}; // struct task_prolog_t

} // namespace execution
} // namespace flecsi<|MERGE_RESOLUTION|>--- conflicted
+++ resolved
@@ -72,16 +72,6 @@
    @param context The Legion task runtime context.
    */
 
-<<<<<<< HEAD
-  template<typename T,
-    size_t EXCLUSIVE_PERMISSIONS,
-    size_t SHARED_PERMISSIONS,
-    size_t GHOST_PERMISSIONS>
-  void handle(dense_accessor__<T,
-    EXCLUSIVE_PERMISSIONS,
-    SHARED_PERMISSIONS,
-    GHOST_PERMISSIONS> & a) {
-=======
   template<
       typename T,
       size_t EXCLUSIVE_PERMISSIONS,
@@ -96,7 +86,6 @@
       return;
     }
 
->>>>>>> ba1204fb
     auto & h = a.handle;
 
     if(!h.global && !h.color) {
@@ -224,14 +213,9 @@
             EXCLUSIVE, owner_entries_regions[first]);
 
         rr_entries_ghost =
-<<<<<<< HEAD
-          Legion::RegionRequirement(ghost_entries_regions[first], WRITE_DISCARD,
-            EXCLUSIVE, color_entries_regions[first]);
-=======
           Legion::RegionRequirement(
           color_entries_regions[first], WRITE_DISCARD, EXCLUSIVE,
           color_entries_regions[first]);        
->>>>>>> ba1204fb
       }
 
       auto ghost_owner_pos_fid =
@@ -298,9 +282,6 @@
   void handle(sparse_accessor<T,
     EXCLUSIVE_PERMISSIONS,
     SHARED_PERMISSIONS,
-<<<<<<< HEAD
-    GHOST_PERMISSIONS> & a) {
-=======
     GHOST_PERMISSIONS
     > &a
   )
@@ -309,7 +290,6 @@
       return;
     }
 
->>>>>>> ba1204fb
     using sparse_field_data_t = context_t::sparse_field_data_t;
 
     auto & h = a.handle;
@@ -409,10 +389,6 @@
         SHARED_PERMISSIONS, GHOST_PERMISSIONS> &>(a));
   } // handle
 
-<<<<<<< HEAD
-  template<typename T>
-  void handle(sparse_mutator<T> & m) {
-=======
   template<
     typename T
   >
@@ -427,7 +403,6 @@
       return;
     }
     
->>>>>>> ba1204fb
     auto & h = m.h_;
 
     if((*h.ghost_is_readable)) {
