--- conflicted
+++ resolved
@@ -84,15 +84,10 @@
               EXCLUSIVE_PERMISSIONS,
               SHARED_PERMISSIONS,
               GHOST_PERMISSIONS> & a) {
-<<<<<<< HEAD
-    if (sparse)
-      return;
-=======
     if(sparse){
       return;
     }
 
->>>>>>> 2c0c8a13
     auto & h = a.handle;
    
     if (!h.global && !h.color) {
@@ -301,15 +296,10 @@
     > &a
   )
   {
-<<<<<<< HEAD
-   if (!sparse)
-      return;
-=======
     if(!sparse){
       return;
     }
 
->>>>>>> 2c0c8a13
     using sparse_field_data_t = context_t::sparse_field_data_t;
 
     auto & h = a.handle;
@@ -427,15 +417,10 @@
     > &m
   )
   {
-<<<<<<< HEAD
-    if (!sparse)
-      return;
-=======
     if(!sparse){
       return;
     }
     
->>>>>>> 2c0c8a13
     auto & h = m.h_;
 
     if ((*h.ghost_is_readable)) {
@@ -498,11 +483,7 @@
   std::vector<Legion::PhaseBarrier *> barrier_ptrs;
   size_t reserve;
   size_t max_entries_per_index;
-<<<<<<< HEAD
-  bool sparse=false;
-=======
   bool sparse = false;
->>>>>>> 2c0c8a13
 
 }; // struct task_prolog_t
 
