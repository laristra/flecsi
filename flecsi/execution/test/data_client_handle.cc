/*~-------------------------------------------------------------------------~~*
 * Copyright (c) 2014 Los Alamos National Security, LLC
 * All rights reserved.
 *~-------------------------------------------------------------------------~~*/

///
/// \file
/// \date Initial file creation: Apr 11, 2017
///

// FIXME what's this?
#define DH20

#include <cinchtest.h>

#include <flecsi/data/dense_accessor.h>
<<<<<<< HEAD
#include <flecsi/supplemental/coloring/add_colorings_dependent_partition.h>
#include <flecsi/supplemental/coloring/add_colorings_unified.h>

using namespace std;
using namespace flecsi;
using namespace topology;
using namespace execution;
using namespace coloring;
=======
#include <flecsi/execution/execution.h>
#include <flecsi/supplemental/mesh/test_mesh_2d.h>
>>>>>>> 0f713c49

clog_register_tag(coloring);

namespace flecsi {
namespace execution {

//----------------------------------------------------------------------------//
// Type definitions
//----------------------------------------------------------------------------//

using test_mesh_t = flecsi::supplemental::test_mesh_2d_t;

template<typename DC, size_t PS>
using client_handle_t = data_client_handle__<DC, PS>;

void
task1(client_handle_t<test_mesh_t, ro> mesh) {
  // np(y);
} // task1

void
fill_task(
    client_handle_t<test_mesh_t, wo> mesh,
    dense_accessor<double, rw, rw, ro> pressure) {
  size_t count = 0;
  for (auto c : mesh.cells()) {
    pressure(c) = count++;
  } // for
} // fill_task

void
print_task(
    client_handle_t<test_mesh_t, ro> mesh,
    dense_accessor<double, ro, ro, ro> pressure) {
  CINCH_CAPTURE() << "IN PRINT_TASK" << std::endl;

  for (auto c : mesh.entities<2, 0>()) {
    CINCH_CAPTURE() << "cell id: " << c->template id<0>() << std::endl;

    for (auto v : mesh.entities<0, 0>(c)) {
      CINCH_CAPTURE() << "vertex id: " << v->template id<0>() << std::endl;
    } // for

    clog(info) << "presure: " << pressure(c) << std::endl;
  } // for

} // print_task

void
hello() {
  clog(info) << "Hello!!!" << std::endl;
} // hello

flecsi_register_data_client(test_mesh_t, meshes, mesh1);

flecsi_register_task_simple(task1, loc, index);

flecsi_register_field(
    test_mesh_t,
    hydro,
    pressure,
    double,
    dense,
    1,
    index_spaces::cells);

flecsi_register_task_simple(fill_task, loc, index);
flecsi_register_task_simple(print_task, loc, index);
flecsi_register_task_simple(hello, loc, index);

//----------------------------------------------------------------------------//
// Specialization driver.
//----------------------------------------------------------------------------//

void
specialization_tlt_init(int argc, char ** argv) {
  clog(info) << "In specialization top-level-task init" << std::endl;
<<<<<<< HEAD
  coloring_map_t map;
  map.vertices = 1;
  map.cells = 0;

 // flecsi_execute_mpi_task(add_colorings, flecsi::execution, map);
  //add_colorings_dependent_partition();
  add_colorings_unified(map);

  auto& context = execution::context_t::instance();

  auto& cc = context.coloring_info(0);
  auto& cv = context.coloring_info(1);

  adjacency_info_t ai;
  ai.index_space = 3;
  ai.from_index_space = 0;
  ai.to_index_space = 1;
  ai.color_sizes.resize(cc.size());

  for(auto& itr : cc){
    size_t color = itr.first;
    const coloring_info_t& ci = itr.second;
    ai.color_sizes[color] = (ci.exclusive + ci.shared + ci.ghost) * 4;
  }

  context.add_adjacency(ai);
=======
  supplemental::do_test_mesh_2d_coloring();
>>>>>>> 0f713c49
} // specialization_tlt_init

void
specialization_spmd_init(int argc, char ** argv) {
  auto mh = flecsi_get_client_handle(test_mesh_t, meshes, mesh1);
  flecsi_execute_task(initialize_mesh, flecsi::supplemental, index, mh);
} // specialization_spmd_init

//----------------------------------------------------------------------------//
// User driver.
//----------------------------------------------------------------------------//


void
driver(int argc, char ** argv) {
  auto ch = flecsi_get_client_handle(test_mesh_t, meshes, mesh1);
  auto ph = flecsi_get_handle(ch, hydro, pressure, double, dense, 0);

  flecsi_execute_task_simple(fill_task, index, ch, ph);
  auto future = flecsi_execute_task_simple(print_task, index, ch, ph);
  future.wait(); // wait before comparing results

  auto & context = execution::context_t::instance();
  if (context.color() == 0) {
    ASSERT_TRUE(CINCH_EQUAL_BLESSED("data_client_handle.blessed"));
  }
} // scope

//----------------------------------------------------------------------------//
// TEST.
//----------------------------------------------------------------------------//

TEST(data_handle, testname) {} // TEST

} // namespace execution
} // namespace flecsi

/*~------------------------------------------------------------------------~--*
 * Formatting options for vim.
 * vim: set tabstop=2 shiftwidth=2 expandtab :
 *~------------------------------------------------------------------------~--*/

#undef DH20<|MERGE_RESOLUTION|>--- conflicted
+++ resolved
@@ -14,19 +14,11 @@
 #include <cinchtest.h>
 
 #include <flecsi/data/dense_accessor.h>
-<<<<<<< HEAD
 #include <flecsi/supplemental/coloring/add_colorings_dependent_partition.h>
 #include <flecsi/supplemental/coloring/add_colorings_unified.h>
 
-using namespace std;
-using namespace flecsi;
-using namespace topology;
-using namespace execution;
-using namespace coloring;
-=======
 #include <flecsi/execution/execution.h>
 #include <flecsi/supplemental/mesh/test_mesh_2d.h>
->>>>>>> 0f713c49
 
 clog_register_tag(coloring);
 
@@ -104,36 +96,7 @@
 void
 specialization_tlt_init(int argc, char ** argv) {
   clog(info) << "In specialization top-level-task init" << std::endl;
-<<<<<<< HEAD
-  coloring_map_t map;
-  map.vertices = 1;
-  map.cells = 0;
-
- // flecsi_execute_mpi_task(add_colorings, flecsi::execution, map);
-  //add_colorings_dependent_partition();
-  add_colorings_unified(map);
-
-  auto& context = execution::context_t::instance();
-
-  auto& cc = context.coloring_info(0);
-  auto& cv = context.coloring_info(1);
-
-  adjacency_info_t ai;
-  ai.index_space = 3;
-  ai.from_index_space = 0;
-  ai.to_index_space = 1;
-  ai.color_sizes.resize(cc.size());
-
-  for(auto& itr : cc){
-    size_t color = itr.first;
-    const coloring_info_t& ci = itr.second;
-    ai.color_sizes[color] = (ci.exclusive + ci.shared + ci.ghost) * 4;
-  }
-
-  context.add_adjacency(ai);
-=======
   supplemental::do_test_mesh_2d_coloring();
->>>>>>> 0f713c49
 } // specialization_tlt_init
 
 void
