/*~-------------------------------------------------------------------------~~*
 * Copyright (c) 2014 Los Alamos National Security, LLC
 * All rights reserved.
 *~-------------------------------------------------------------------------~~*/

///
/// \file
/// \date Initial file creation: Apr 11, 2017
///

#define DH50

#include <cinchtest.h>

#include "flecsi/execution/execution.h"
#include "flecsi/io/simple_definition.h"
#include "flecsi/coloring/dcrs_utils.h"
#include "flecsi/coloring/parmetis_colorer.h"
#include "flecsi/coloring/mpi_communicator.h"
#include "flecsi/supplemental/coloring/add_colorings.h"
#include "flecsi/data/mutator_handle.h"
#include "flecsi/data/sparse_accessor.h"
#include "flecsi/data/mutator.h"

using namespace std;
using namespace flecsi;
using namespace topology;
using namespace execution;
using namespace coloring;

clog_register_tag(coloring);

class vertex : public mesh_entity_t<0, 1>{
public:
  template<size_t M>
  uint64_t precedence() const { return 0; }
  vertex() = default;

};

class edge : public mesh_entity_t<1, 1>{
public:
};

class face : public mesh_entity_t<1, 1>{
public:
};

class cell : public mesh_entity_t<2, 1>{
public:

  using id_t = flecsi::utils::id_t;

  std::vector<size_t>
  create_entities(id_t cell_id, size_t dim, domain_connectivity<2> & c, id_t * e){
    id_t* v = c.get_entities(cell_id, 0);

    e[0] = v[0];
    e[1] = v[2];
    
    e[2] = v[1];
    e[3] = v[3];
    
    e[4] = v[0];
    e[5] = v[1];
    
    e[6] = v[2];
    e[7] = v[3];

    return {2, 2, 2, 2};
  }

}; // class cell

class test_mesh_types_t{
public:
  static constexpr size_t num_dimensions = 2;

  static constexpr size_t num_domains = 1;

  using id_t = flecsi::utils::id_t;

  using entity_types = std::tuple<
    std::tuple<index_space_<0>, domain_<0>, cell>,
//    std::tuple<index_space_<2>, domain_<0>, edge>,
    std::tuple<index_space_<1>, domain_<0>, vertex>>;

  using connectivities = 
    std::tuple<std::tuple<index_space_<3>, domain_<0>, cell, vertex>>;

  using bindings = std::tuple<>;

  template<size_t M, size_t D, typename ST>
  static mesh_entity_base_t<num_domains>*
  create_entity(mesh_topology_base_t<ST>* mesh, size_t num_vertices,
    id_t const & id){
    switch(M){
      case 0:{
        switch(D){
          case 1:
            //return mesh->template make<edge>(*mesh);
          default:
            assert(false && "invalid topological dimension");
        }
        break;
      }
      default:
        assert(false && "invalid domain");
    }
  }
};

struct test_mesh_t : public mesh_topology_t<test_mesh_types_t> {};

template<typename DC, size_t PS>
using client_handle_t = data_client_handle__<DC, PS>;


void task1(client_handle_t<test_mesh_t, ro> mesh, mutator<double> mh) {
<<<<<<< HEAD
  auto& context = execution::context_t::instance();
  auto rank = context.color();

  mh(1, 2) = 1.0 + rank*10;
  mh(1, 3) = 2.0 + rank*10;
  mh(1, 4) = 4.0 + rank*10;
  mh(1, 0) = 0.0 + rank*10;
  mh(2, 1) = 1.0 + rank*10;

  mh(30, 2) = -2.0 - rank*10;
  mh(30, 3) = -3.0 - rank*10;
  mh(31, 1) = -1.0 - rank*10;
=======
  for(size_t i = 0; i < 32; ++i){
    for(size_t j = 0; j < 5; ++j){
      mh(i, j) = i * 100 + j;
    }
  }
  //mh.dump();
>>>>>>> 62b3ccc4
} // task1

void task2(client_handle_t<test_mesh_t, ro> mesh,
           sparse_accessor<double, ro, ro, ro> h) {
  auto& context = execution::context_t::instance();
  auto rank = context.color();
  if (rank == 0)
    h.dump();

} // task2

void task3(client_handle_t<test_mesh_t, ro> mesh,
           sparse_accessor<double, rw, rw, rw> h) {

  auto& context = execution::context_t::instance();
  auto rank = context.color();

  h(1, 2) *= -1;
  h(1, 3) *= -1;
  h(1, 4) *= -1;
  h(1, 0) *= -1;
  h(2, 1) *= -1;

<<<<<<< HEAD
  h(30, 2) *= -1;
  h(30, 3) *= -1;
  h(31, 1) *= -1;
=======
  auto& context = execution::context_t::instance();

  if(context.color() == 0){
    h.dump();
  }
>>>>>>> 62b3ccc4

} // task2

flecsi_register_data_client(test_mesh_t, meshes, mesh1); 

flecsi_register_task(task1, loc, single);
flecsi_register_task(task2, loc, single);

flecsi_register_field(test_mesh_t, hydro, pressure, double, sparse, 1, 0);

namespace flecsi {
namespace execution {

//----------------------------------------------------------------------------//
// Specialization driver.
//----------------------------------------------------------------------------//

void specialization_tlt_init(int argc, char ** argv) {
  clog(info) << "In specialization top-level-task init" << std::endl;
  coloring_map_t map;
  map.vertices = 1;
  map.cells = 0;
  flecsi_execute_mpi_task(add_colorings, map);

  auto& context = execution::context_t::instance();

  auto& cc = context.coloring_info(0);
  auto& cv = context.coloring_info(1);

  adjacency_info_t ai;
  ai.index_space = 3;
  ai.from_index_space = 0;
  ai.to_index_space = 1;
  ai.color_sizes.resize(cc.size());

  for(auto& itr : cc){
    size_t color = itr.first;
    const coloring_info_t& ci = itr.second;
    ai.color_sizes[color] = (ci.exclusive + ci.shared + ci.ghost) * 4;
  }

  context.add_adjacency(ai);
} // specialization_tlt_init

void specialization_spmd_init(int argc, char ** argv) {

} // specialization_spmd_init

//----------------------------------------------------------------------------//
// User driver.
//----------------------------------------------------------------------------//

void driver(int argc, char ** argv) {
  auto ch = flecsi_get_client_handle(test_mesh_t, meshes, mesh1);
  auto mh = flecsi_get_mutator(ch, hydro, pressure, double, sparse, 0, 5);

  flecsi_execute_task(task1, single, ch, mh);

  auto ph = flecsi_get_handle(ch, hydro, pressure, double, sparse, 0);

  flecsi_execute_task(task2, single, ch, ph);
} // specialization_driver

//----------------------------------------------------------------------------//
// TEST.
//----------------------------------------------------------------------------//

TEST(sparse_data, testname) {
  
} // TEST

} // namespace execution
} // namespace flecsi

/*~------------------------------------------------------------------------~--*
 * Formatting options for vim.
 * vim: set tabstop=2 shiftwidth=2 expandtab :
 *~------------------------------------------------------------------------~--*/

#undef DH50<|MERGE_RESOLUTION|>--- conflicted
+++ resolved
@@ -117,34 +117,21 @@
 
 
 void task1(client_handle_t<test_mesh_t, ro> mesh, mutator<double> mh) {
-<<<<<<< HEAD
   auto& context = execution::context_t::instance();
   auto rank = context.color();
-
-  mh(1, 2) = 1.0 + rank*10;
-  mh(1, 3) = 2.0 + rank*10;
-  mh(1, 4) = 4.0 + rank*10;
-  mh(1, 0) = 0.0 + rank*10;
-  mh(2, 1) = 1.0 + rank*10;
-
-  mh(30, 2) = -2.0 - rank*10;
-  mh(30, 3) = -3.0 - rank*10;
-  mh(31, 1) = -1.0 - rank*10;
-=======
   for(size_t i = 0; i < 32; ++i){
     for(size_t j = 0; j < 5; ++j){
-      mh(i, j) = i * 100 + j;
+      mh(i, j) = i * 100 + j + rank * 10000;
     }
   }
   //mh.dump();
->>>>>>> 62b3ccc4
 } // task1
 
 void task2(client_handle_t<test_mesh_t, ro> mesh,
            sparse_accessor<double, ro, ro, ro> h) {
   auto& context = execution::context_t::instance();
   auto rank = context.color();
-  if (rank == 0)
+  if (rank == 1)
     h.dump();
 
 } // task2
@@ -161,17 +148,13 @@
   h(1, 0) *= -1;
   h(2, 1) *= -1;
 
-<<<<<<< HEAD
   h(30, 2) *= -1;
   h(30, 3) *= -1;
   h(31, 1) *= -1;
-=======
-  auto& context = execution::context_t::instance();
-
-  if(context.color() == 0){
+
+  if(context.color() == 1){
     h.dump();
   }
->>>>>>> 62b3ccc4
 
 } // task2
 
