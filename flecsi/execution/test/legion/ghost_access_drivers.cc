--- conflicted
+++ resolved
@@ -97,10 +97,6 @@
 void driver(int argc, char ** argv) {
   clog(error) << "In driver" << std::endl;
 
-<<<<<<< HEAD
-  flecsi::execution::context_t & context_ = flecsi::execution::context_t::instance();
-  Legion::Runtime *runtime = context_.runtime(utils::const_string_t{"driver"}.hash());
-=======
 #if defined(ENABLE_LEGION_TLS)
   auto runtime = Legion::Runtime::get_runtime();
   auto context = Legion::Runtime::get_context();
@@ -111,7 +107,6 @@
   auto context = context_.context(task_key);
 #endif
 
->>>>>>> 50cb1331
   const int my_color = runtime->find_local_MPI_rank();
 
   client_type client;
