--- conflicted
+++ resolved
@@ -58,21 +58,17 @@
   clog(info) << "ghost size: " << x.ghost_size() << std::endl;
 }
 
-<<<<<<< HEAD
-void global_data_handle_dump(global_handle_t<double, drw> x) {
+void global_data_handle_dump(global_handle_t<double, rw> x) {
   clog(info) << "global label: " << x.label() << std::endl;
   clog(info) << "global combined size: " << x.size() << std::endl;
 }
 
-void color_data_handle_dump(color_handle_t<double, drw> x) {
+void color_data_handle_dump(color_handle_t<double, rw> x) {
   clog(info) << "global label: " << x.label() << std::endl;
   clog(info) << "global combined size: " << x.size() << std::endl;
 }
 
-void exclusive_writer(handle_t<double, dwd, dno, dno> x) {
-=======
 void exclusive_writer(handle_t<double, wo, ro, ro> x) {
->>>>>>> 870540b0
   clog(info) << "exclusive writer write" << std::endl;
   for (int i = 0; i < x.exclusive_size(); i++) {
     x(i) = static_cast<double>(i);
@@ -86,12 +82,12 @@
   }
 }
 
-void color_writer(color_handle_t<double, dwd> x) {
+void color_writer(color_handle_t<double, wo> x) {
   clog(info) << "color exclusive writer write" << std::endl;
     x = static_cast<double>(16);
 }
 
-void color_reader(color_handle_t<double, dro> x) {
+void color_reader(color_handle_t<double, ro> x) {
   clog(info) << "color exclusive reader read: " << std::endl;
     ASSERT_EQ(x, static_cast<double>(16));
 }
