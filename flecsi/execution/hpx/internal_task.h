/*~--------------------------------------------------------------------------~*
 * Copyright (c) 2015 Los Alamos National Security, LLC
 * All rights reserved.
 *~--------------------------------------------------------------------------~*/

#pragma once

//----------------------------------------------------------------------------//
//! @file
//! @date Initial file creation: Mar 31, 2017
//----------------------------------------------------------------------------//

#include <hpx/hpx.hpp>

#include <flecsi/execution/common/processor.h>
#include <flecsi/execution/context.h>
#include <flecsi/execution/execution.h>
#include <flecsi/utils/common.h>

//----------------------------------------------------------------------------//
//! @def __flecsi_internal_task_key
//!
//! Convenience macro to create a task key from hpx task information.
//!
//! @param task      The hpx task to register.
//! @param processor The processor type \ref processor_t.
//! @param single    A boolean indicating whether this task can be run as a
//!                  single task.
//! @param index     A boolean indicating whether this task can be run as an
//!                  index space launch.
//!
//! @ingroup hpx-execution
//----------------------------------------------------------------------------//

#define __flecsi_internal_task_key(task)                                       \
/* MACRO IMPLEMENTATION */                                                     \
                                                                               \
  /* Use const_string_t interface to create the key */                         \
  flecsi::utils::const_string_t{EXPAND_AND_STRINGIFY(task)}.hash()

//----------------------------------------------------------------------------//
//! @def __flecsi_internal_register_hpx_task
//!
//! This macro registers an internal hpx task.
//!
//! @param task      The hpx task to register.
//! @param processor A processor_mask_t specifying the supported processor
//!                  types.
//! @param launch    A launch_t specifying the launch options.
//!
//! @ingroup hpx-execution
//----------------------------------------------------------------------------//

#define __flecsi_internal_register_hpx_task(task, processor, launch)           \
/* MACRO IMPLEMENTATION */                                                     \
                                                                               \
  /* Call the execution policy to register the task */                         \
<<<<<<< HEAD
  inline bool task ## _task_registered =                                       \
    flecsi::execution::hpx_execution_policy_t::register_hpx_task<              \
=======
  static inline bool task ## _task_registered =                                \
    flecsi::execution::hpx_execution_policy_t::register_hpx_task<        \
>>>>>>> bb12a0ac
      flecsi::utils::const_string_t{EXPAND_AND_STRINGIFY(task)}.hash(),        \
      typename flecsi::utils::function_traits__<decltype(task)>::return_type,  \
      task                                                                     \
    >                                                                          \
    (processor, launch, { EXPAND_AND_STRINGIFY(task) })<|MERGE_RESOLUTION|>--- conflicted
+++ resolved
@@ -15,7 +15,8 @@
 #include <flecsi/execution/common/processor.h>
 #include <flecsi/execution/context.h>
 #include <flecsi/execution/execution.h>
-#include <flecsi/utils/common.h>
+
+#include <ristra-utils/utils/const_string.h>
 
 //----------------------------------------------------------------------------//
 //! @def __flecsi_internal_task_key
@@ -55,14 +56,9 @@
 /* MACRO IMPLEMENTATION */                                                     \
                                                                                \
   /* Call the execution policy to register the task */                         \
-<<<<<<< HEAD
   inline bool task ## _task_registered =                                       \
-    flecsi::execution::hpx_execution_policy_t::register_hpx_task<              \
-=======
-  static inline bool task ## _task_registered =                                \
-    flecsi::execution::hpx_execution_policy_t::register_hpx_task<        \
->>>>>>> bb12a0ac
-      flecsi::utils::const_string_t{EXPAND_AND_STRINGIFY(task)}.hash(),        \
+    ristra::execution::hpx_execution_policy_t::register_hpx_task<              \
+      ristra::utils::const_string_t{EXPAND_AND_STRINGIFY(task)}.hash(),        \
       typename flecsi::utils::function_traits__<decltype(task)>::return_type,  \
       task                                                                     \
     >                                                                          \
