/*~--------------------------------------------------------------------------~*
 *  @@@@@@@@  @@           @@@@@@   @@@@@@@@ @@
 * /@@/////  /@@          @@////@@ @@////// /@@
 * /@@       /@@  @@@@@  @@    // /@@       /@@
 * /@@@@@@@  /@@ @@///@@/@@       /@@@@@@@@@/@@
 * /@@////   /@@/@@@@@@@/@@       ////////@@/@@
 * /@@       /@@/@@//// //@@    @@       /@@/@@
 * /@@       @@@//@@@@@@ //@@@@@@  @@@@@@@@ /@@
 * //       ///  //////   //////  ////////  //
 *
 * Copyright (c) 2016 Los Alamos National Laboratory, LLC
 * All rights reserved
 *~--------------------------------------------------------------------------~*/

#ifndef flecsi_mpilegion_execution_policy_h
#define flecsi_mpilegion_execution_policy_h

#include <functional>

#include "flecsi/utils/const_string.h"
#include "flecsi/execution/context.h"
#include "flecsi/execution/legion/future.h"
#include "flecsi/execution/common/processor.h"
#include "flecsi/execution/common/task_hash.h"
#include "flecsi/execution/mpilegion/context_policy.h"
#include "flecsi/execution/legion/task_wrapper.h"

/*!
 * \file mpilegion/execution_policy.h
 * \authors bergen, demeshko
 * \date Initial file creation: Nov 15, 2015
 */

namespace flecsi {
namespace execution {

//----------------------------------------------------------------------------//
// Execution policy.
//----------------------------------------------------------------------------//

///
// \struct mpilegion_execution_policy mpilegion/execution_policy.h
// \brief mpilegion_execution_policy provides...
///
struct mpilegion_execution_policy_t
{
  template<typename R>
  using future__ = legion_future__<R>;

  /*--------------------------------------------------------------------------*
   * Task interface.
   *--------------------------------------------------------------------------*/

  // FIXME: add task type (leaf, inner, etc...)
  template<
    typename R,
    typename A
  >
  static
  bool
  register_task(
    task_hash_key_t key
  )
  {

    switch(key.processor()) {

      case loc:
      {
        switch(key.launch()) {

          case single:
          {
          return context_t::instance().register_task(key,
            legion_task_wrapper__<loc, 1, 0, R, A>::register_task);
          } // case single

          case index:
          {
          return context_t::instance().register_task(key,
            legion_task_wrapper__<loc, 0, 1, R, A>::register_task);
          } // case single

          case any:
          {
          return context_t::instance().register_task(key,
            legion_task_wrapper__<loc, 1, 1, R, A>::register_task);
          } // case single

        } // switch
      } // case loc

      case toc:
      {
        switch(key.launch()) {

          case single:
          {
          return context_t::instance().register_task(key,
            legion_task_wrapper__<toc, 1, 0, R, A>::register_task);
          } // case single

          case index:
          {
          return context_t::instance().register_task(key,
            legion_task_wrapper__<toc, 0, 1, R, A>::register_task);
          } // case single

          case any:
          {
          return context_t::instance().register_task(key,
            legion_task_wrapper__<toc, 1, 1, R, A>::register_task);
          } // case single

        } // switch
      } // case toc

      case mpi:
      {
        return context_t::instance().register_task(key,
          legion_task_wrapper__<mpi, 0, 1, R, A>::register_task);
      } // case mpi

      default:
        throw std::runtime_error("unsupported processor type");
    } // switch
 
  } // register_task

  template<
    typename R,
    typename T,
    typename A
  >
  static
  decltype(auto)
  execute_task(
    task_hash_key_t key,
    size_t parent,
    T user_task_handle,
    A user_task_args
  )
  {
    using namespace Legion;

    context_t & context_ = context_t::instance();

    using task_args_t = legion_task_args__<R, A>;

    // We can't use std::forward or && references here because
    // the calling state is not guarunteed to exist when the
    // task is invoked, i.e., we have to use copies...
    task_args_t task_args(user_task_handle, user_task_args);

    if(key.processor() == mpi) {

      // Executing Legion task that pass function pointer and 
      // its arguments to every MPI thread
      LegionRuntime::HighLevel::ArgumentMap arg_map;

      LegionRuntime::HighLevel::IndexLauncher index_launcher(
        context_.task_id(key),

      LegionRuntime::HighLevel::Domain::from_rect<2>(
        context_.interop_helper_.all_processes_),
        TaskArgument(&task_args, sizeof(task_args_t)), arg_map);

      index_launcher.tag = MAPPER_ALL_PROC;

      LegionRuntime::HighLevel::FutureMap fm1 =
        context_.runtime(parent)->execute_index_space(context_.context(parent),
        index_launcher);

      fm1.wait_all_results();

      context_.interop_helper_.handoff_to_mpi(context_.context(parent),
         context_.runtime(parent));

// mpi task is running here
//
//      flecsi::execution::future_t future = 
<<<<<<< HEAD
         context_.interop_helper_.wait_on_mpi(context_.context(),
                            context_.runtime());
     context_.interop_helper_.unset_call_mpi(context_.context(),
                            context_.runtime());
=======

      context_.interop_helper_.wait_on_mpi(context_.context(parent),
        context_.runtime(parent));

    //TOFIX: these flag should be switch iside of the index task
    //as below

      ext_legion_handshake_t::instance().call_mpi_ = false; 

     //context_.interop_helper_.unset_call_mpi(context_.context(),
      //                      context_.runtime());
>>>>>>> 1d4fb87f
   
      return legion_future__<R>(mpitask_t{});
    }
    else {

      switch(key.launch()) {

        case single:
        {
          TaskLauncher task_launcher(context_.task_id(key),
            TaskArgument(&task_args, sizeof(task_args_t)));

          auto future = context_.runtime(parent)->execute_task(
            context_.context(parent), task_launcher);

          return legion_future__<R>(future);
        } // single

        case index:
        {
          LegionRuntime::HighLevel::ArgumentMap arg_map;
          LegionRuntime::HighLevel::IndexLauncher index_launcher(
            context_.task_id(key),
            LegionRuntime::HighLevel::Domain::from_rect<2>(
              context_.interop_helper_.all_processes_),
            TaskArgument(&task_args, sizeof(task_args_t)), arg_map);

          index_launcher.tag = MAPPER_ALL_PROC;

          auto future = context_.runtime(parent)->execute_index_space(
            context_.context(parent), index_launcher);

          return legion_future__<R>(future);
        } // index

      } // switch
    } // if
  } // execute_task

  /*--------------------------------------------------------------------------*
   * Function interface.
   *--------------------------------------------------------------------------*/

  /*!
    This method registers a user function with the current
    execution context.
    
    \param key The function identifier.
    \param user_function A reference to the user function as a std::function.

    \return A boolean value indicating whether or not the function was
      successfully registered.
   */
  template<
    typename R,
    typename ... As
  >
  static
  bool
  register_function(
    const const_string_t & key,
    std::function<R(As ...)> & user_function
  )
  {
    context_t::instance().register_function(key, user_function);
  } // register_function

  /*!
    This method looks up a function from the \e handle argument
    and executes the associated it with the provided \e args arguments.
    
    \param handle The function handle to execute.
    \param args A variadic argument list of the function parameters.

    \return The return type of the provided function handle.
   */
  template<
    typename T,
    typename ... As
  >
  static
  decltype(auto)
  execute_function(
    T & handle,
    As && ... args
  )
  {
    auto t = std::make_tuple(args ...);
    return handle(context_t::instance().function(handle.key), t);
  } // execute_function

}; // struct mpilegion_execution_policy_t

} // namespace execution 
} // namespace flecsi

#endif // flecsi_mpilegion_execution_policy_h

/*~-------------------------------------------------------------------------~-*
 * Formatting options
 * vim: set tabstop=2 shiftwidth=2 expandtab :
 *~-------------------------------------------------------------------------~-*/<|MERGE_RESOLUTION|>--- conflicted
+++ resolved
@@ -179,25 +179,11 @@
 // mpi task is running here
 //
 //      flecsi::execution::future_t future = 
-<<<<<<< HEAD
-         context_.interop_helper_.wait_on_mpi(context_.context(),
-                            context_.runtime());
-     context_.interop_helper_.unset_call_mpi(context_.context(),
-                            context_.runtime());
-=======
-
-      context_.interop_helper_.wait_on_mpi(context_.context(parent),
-        context_.runtime(parent));
-
-    //TOFIX: these flag should be switch iside of the index task
-    //as below
-
-      ext_legion_handshake_t::instance().call_mpi_ = false; 
-
-     //context_.interop_helper_.unset_call_mpi(context_.context(),
-      //                      context_.runtime());
->>>>>>> 1d4fb87f
-   
+         context_.interop_helper_.wait_on_mpi(context_.context(parent),
+                            context_.runtime(parent));
+     context_.interop_helper_.unset_call_mpi(context_.context(parent),
+                            context_.runtime(parent));
+
       return legion_future__<R>(mpitask_t{});
     }
     else {
