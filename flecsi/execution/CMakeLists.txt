--- conflicted
+++ resolved
@@ -95,15 +95,9 @@
       INPUTS
         test/simple2d-8x8.msh
       DEFINES SPRINT_TEST
-<<<<<<< HEAD
-      DEFINES 
-         FLECSI_DRIVER=flecsi/execution/test/sprint.h
-         GTEST_INIT=flecsi/execution/test/task_init.h
-=======
       DEFINES
 	FLECSI_DRIVER=flecsi/execution/test/sprint.h
         GTEST_INIT=flecsi/execution/test/task_init.h
->>>>>>> 2b707e17
       LIBRARIES ${PARTITION_LIBRARIES}
       POLICY MPILEGION
       THREADS 2
