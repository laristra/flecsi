--- conflicted
+++ resolved
@@ -89,19 +89,9 @@
   cinch_add_unit(task
     SOURCES
       test/task.cc
-<<<<<<< HEAD
-      test/sprint.h
-      mpilegion/runtime_driver.cc
-      ../partition/init_partitions_task.cc
-    DEFINES SPRINT_TEST
-    DEFINES FLECSI_DRIVER=flecsi/execution/test/sprint.h
-    POLICY MPILEGION
-    THREADS 2
-=======
       test/task_driver.h
       serial/runtime_driver.cc
     DEFINES FLECSI_DRIVER=flecsi/execution/test/task_driver.h
->>>>>>> 971b1765
     LIBRARIES flecsi
   )
 
