--- conflicted
+++ resolved
@@ -222,11 +222,7 @@
     NOCI
     )
 
-<<<<<<< HEAD
   if(ENABLE_COLORING AND ENABLE_PARMETIS)
-=======
-  if(ENABLE_PARMETIS)
->>>>>>> 32a1acf9
 
     cinch_add_devel_target(execution_structure
       SOURCES
@@ -443,7 +439,6 @@
       NOCI
     )
 
-<<<<<<< HEAD
     cinch_add_unit(global_data
       SOURCES
         test/global_data.cc
@@ -462,8 +457,6 @@
       THREADS 2
       NOCI
     )
-=======
->>>>>>> 32a1acf9
 
     if(FLECSI_RUNTIME_MODEL STREQUAL "mpi")
       cinch_add_unit(set_topology
@@ -550,11 +543,7 @@
       )
     endif() # mpi
 
-<<<<<<< HEAD
   endif() # (ENABLE_COLORING AND ENABLE_PARMETIS)
-=======
-  endif() # (ENABLE_PARMETIS)
->>>>>>> 32a1acf9
 
   if(FLECSI_RUNTIME_MODEL STREQUAL "legion")
   #
@@ -592,11 +581,7 @@
       NOCI
     )
 
-<<<<<<< HEAD
     if(ENABLE_COLORING AND ENABLE_PARMETIS)
-=======
-    if(ENABLE_PARMETIS)
->>>>>>> 32a1acf9
 
       cinch_add_unit(barrier_per_field
         SOURCES
@@ -662,11 +647,7 @@
         NOCI
       )
 
-<<<<<<< HEAD
     endif() # (ENABLE_COLORING AND ENABLE_PARMETIS)
-=======
-    endif() # (ENABLE_PARMETIS)
->>>>>>> 32a1acf9
 
   endif() # legion
 
