#------------------------------------------------------------------------------#
#  @@@@@@@@  @@           @@@@@@   @@@@@@@@ @@
# /@@/////  /@@          @@////@@ @@////// /@@
# /@@       /@@  @@@@@  @@    // /@@       /@@
# /@@@@@@@  /@@ @@///@@/@@       /@@@@@@@@@/@@
# /@@////   /@@/@@@@@@@/@@       ////////@@/@@
# /@@       /@@/@@//// //@@    @@       /@@/@@
# /@@       @@@//@@@@@@ //@@@@@@  @@@@@@@@ /@@
# //       ///  //////   //////  ////////  //
#
# Copyright (c) 2016 Los Alamos National Laboratory, LLC
# All rights reserved
#------------------------------------------------------------------------------#

#------------------------------------------------------------------------------#
# Add header files. Note that these will be "exported" to the parent
# scope below.
#------------------------------------------------------------------------------#

set(execution_HEADERS
  common/function_handle.h
  common/launch.h
  common/processor.h
  common/execution_state.h
  context.h
  default_driver.h
  execution.h
  function.h
  global_object_wrapper.h
  internal_index_space.h
  kernel.h
  task.h
)

set(DRIVER_INITIALIZATION driver_initialization.cc)

#------------------------------------------------------------------------------#
# Runtime-specific files.
#
# UNIT_POLICY and RUNTIME_DRIVER are set for unit tests that are not
# runtime specific and can be configured for whichever runtime is active.
#------------------------------------------------------------------------------#

if(FLECSI_RUNTIME_MODEL STREQUAL "legion")

  set(execution_HEADERS
    ${execution_HEADERS}
    legion/context_policy.h
    legion/execution_policy.h
    legion/finalize_handles.h
    legion/future.h
    legion/helper.h
    legion/init_args.h
    legion/init_handles.h
    legion/internal_field.h
    legion/internal_task.h
    legion/legion_tasks.h
    legion/mapper.h
    legion/reduction_wrapper.h
    legion/runtime_driver.h
    legion/runtime_state.h
    legion/task_epilog.h
    legion/task_prolog.h
    legion/task_wrapper.h
  )

  set(execution_SOURCES
    ${execution_SOURCES}
    legion/context_policy.cc
    legion/legion_tasks.cc
  )

  set(UNIT_POLICY LEGION)
  set(RUNTIME_DRIVER legion/runtime_driver.cc)

elseif(FLECSI_RUNTIME_MODEL STREQUAL "mpi")

  set(execution_HEADERS
    ${execution_HEADERS}
    mpi/context_policy.h
    mpi/execution_policy.h
    mpi/finalize_handles.h
    mpi/future.h
    mpi/reduction_wrapper.h
    mpi/runtime_driver.h
    mpi/task_epilog.h
    mpi/task_prolog.h
  )

  set(execution_SOURCES
    ${execution_SOURCES}
    mpi/context_policy.cc
  )

  set(UNIT_POLICY MPI)
  set(RUNTIME_DRIVER mpi/runtime_driver.cc)

elseif(FLECSI_RUNTIME_MODEL STREQUAL "hpx")

  set(execution_HEADERS
    ${execution_HEADERS}
    hpx/context_policy.h
    hpx/execution_policy.h
    hpx/future.h
    hpx/runtime_driver.h
  )
  set(execution_SOURCES
    ${execution_SOURCES}
    hpx/context_policy.cc
    )
  set(UNIT_POLICY HPX)
  set(RUNTIME_DRIVER hpx/runtime_driver.cc)

endif()

#------------------------------------------------------------------------------#
# Export header list to parent scope.
#------------------------------------------------------------------------------#

set(execution_HEADERS
  ${execution_HEADERS}
  PARENT_SCOPE
)

#------------------------------------------------------------------------------#
# Export source list to parent scope.
#------------------------------------------------------------------------------#

set(execution_SOURCES
  ${execution_SOURCES}
  PARENT_SCOPE
)

#------------------------------------------------------------------------------#
# Unit tests.
#------------------------------------------------------------------------------#

cinch_add_unit(launch
  SOURCES
    test/launch.cc
  POLICY
    SERIAL
)

cinch_add_unit(simple_function
  SOURCES
    test/simple_function.cc
    ${DRIVER_INITIALIZATION}
    ${RUNTIME_DRIVER}
  DEFINES
    -DCINCH_OVERRIDE_DEFAULT_INITIALIZATION_DRIVER
  POLICY
    ${UNIT_POLICY}
  LIBRARIES
    FleCSI
  NOCI
)

#
# Test basic task calling capability using the register_task
# interface.
#

cinch_add_unit(simple_task
  SOURCES
    test/simple_task.cc
    ${DRIVER_INITIALIZATION}
    ${RUNTIME_DRIVER}
  DEFINES
    -DCINCH_OVERRIDE_DEFAULT_INITIALIZATION_DRIVER
  POLICY
    ${UNIT_POLICY}
  LIBRARIES
    FleCSI
    ${CINCH_RUNTIME_LIBRARIES}
  NOCI
)

#
# Test basic task to test future_handle
#
cinch_add_unit(future_handle
  SOURCES
    test/future_handle.cc
    ${DRIVER_INITIALIZATION}
    ${RUNTIME_DRIVER}
  DEFINES
    -DFLECSI_ENABLE_SPECIALIZATION_TLT_INIT
    -DCINCH_OVERRIDE_DEFAULT_INITIALIZATION_DRIVER
  POLICY
    ${UNIT_POLICY}
  LIBRARIES
    FleCSI
    ${CINCH_RUNTIME_LIBRARIES}
  THREADS 2
  NOCI
  )

  if(ENABLE_PARMETIS)

    cinch_add_devel_target(execution_structure
      SOURCES
        test/execution_structure.cc
        ../supplemental/coloring/add_colorings.cc
        ${DRIVER_INITIALIZATION}
        ${RUNTIME_DRIVER}
      INPUTS
        test/simple2d-8x8.msh
        test/simple2d-16x16.msh
      LIBRARIES
        FleCSI
        ${CINCH_RUNTIME_LIBRARIES}
        ${COLORING_LIBRARIES}
      DEFINES
        -DFLECSI_ENABLE_SPECIALIZATION_TLT_INIT
        -DFLECSI_ENABLE_SPECIALIZATION_SPMD_INIT
        -DCINCH_OVERRIDE_DEFAULT_INITIALIZATION_DRIVER
        -DFLECSI_8_8_MESH
      POLICY ${UNIT_POLICY}
    )

  if(NOT FLECSI_RUNTIME_MODEL STREQUAL "hpx")
    cinch_add_devel_target(devel_handle
      SOURCES
        test/devel_handle.cc
        ../supplemental/coloring/add_colorings.cc
        ${DRIVER_INITIALIZATION}
        ${RUNTIME_DRIVER}
      INPUTS
        test/simple2d-8x8.msh
        test/simple2d-16x16.msh
      LIBRARIES
        FleCSI
        ${CINCH_RUNTIME_LIBRARIES}
        ${COLORING_LIBRARIES}
      DEFINES
        -DFLECSI_ENABLE_SPECIALIZATION_TLT_INIT
        -DFLECSI_ENABLE_SPECIALIZATION_SPMD_INIT
        -DCINCH_OVERRIDE_DEFAULT_INITIALIZATION_DRIVER
        -DFLECSI_16_16_MESH
      POLICY ${UNIT_POLICY}
    )

    cinch_add_devel_target(reduction_interface
      SOURCES
        test/reduction_interface.cc
        ../supplemental/coloring/add_colorings.cc
        ${DRIVER_INITIALIZATION}
        ${RUNTIME_DRIVER}
      INPUTS
        test/simple2d-8x8.msh
        test/simple2d-16x16.msh
      LIBRARIES
        FleCSI
        ${CINCH_RUNTIME_LIBRARIES}
        ${COLORING_LIBRARIES}
      DEFINES
        -DFLECSI_ENABLE_SPECIALIZATION_TLT_INIT
        -DFLECSI_ENABLE_SPECIALIZATION_SPMD_INIT
        -DCINCH_OVERRIDE_DEFAULT_INITIALIZATION_DRIVER
        -DFLECSI_16_16_MESH
      POLICY ${UNIT_POLICY}
    )

    cinch_add_devel_target(concept_coloring
      SOURCES
        test/concept_coloring.cc
        ../supplemental/coloring/concept_coloring.cc
        ${DRIVER_INITIALIZATION}
        ${RUNTIME_DRIVER}
      INPUTS
        test/simple2d-8x8.msh
        test/simple2d-16x16.msh
      LIBRARIES
        FleCSI
        ${CINCH_RUNTIME_LIBRARIES}
        ${COLORING_LIBRARIES}
      DEFINES
        -DFLECSI_ENABLE_SPECIALIZATION_TLT_INIT
        -DFLECSI_ENABLE_SPECIALIZATION_SPMD_INIT
        -DCINCH_OVERRIDE_DEFAULT_INITIALIZATION_DRIVER
        -DFLECSI_16_16_MESH
      POLICY ${UNIT_POLICY}
    )

    cinch_add_devel_target(index_subspaces
      SOURCES
        test/index_subspaces.cc
        ../supplemental/coloring/add_colorings.cc
        ${DRIVER_INITIALIZATION}
        ${RUNTIME_DRIVER}
      INPUTS
        test/simple2d-8x8.msh
        test/simple2d-16x16.msh
      LIBRARIES
        FleCSI
        ${CINCH_RUNTIME_LIBRARIES}
        ${COLORING_LIBRARIES}
      DEFINES
        -DFLECSI_ENABLE_SPECIALIZATION_TLT_INIT
        -DFLECSI_ENABLE_SPECIALIZATION_SPMD_INIT
        -DCINCH_OVERRIDE_DEFAULT_INITIALIZATION_DRIVER
        -DFLECSI_8_8_MESH
      POLICY ${UNIT_POLICY}
    )

    # cinch_add_unit(forall
    #   SOURCES
    #     test/forall.fcc
    #     ../supplemental/coloring/add_colorings.cc
    #     ${DRIVER_INITIALIZATION}
    #     ${RUNTIME_DRIVER}
    #   INPUTS
    #     test/simple2d-8x8.msh
    #     test/simple2d-16x16.msh
    #   LIBRARIES
    #     FleCSI
    #     ${CINCH_RUNTIME_LIBRARIES}
    #     ${COLORING_LIBRARIES}
    #   DEFINES
    #     -DFLECSI_ENABLE_SPECIALIZATION_TLT_INIT
    #     -DFLECSI_ENABLE_SPECIALIZATION_SPMD_INIT
    #     -DCINCH_OVERRIDE_DEFAULT_INITIALIZATION_DRIVER
    #     -DFLECSI_8_8_MESH
    #   POLICY ${UNIT_POLICY}
    #   NOCI
    # )

    cinch_add_unit(data_handle_task
      SOURCES
        test/data_handle_task.cc
        ../supplemental/coloring/add_colorings.cc
        ${DRIVER_INITIALIZATION}
        ${RUNTIME_DRIVER}
      INPUTS
        test/simple2d-8x8.msh
        test/simple2d-16x16.msh
      LIBRARIES
        FleCSI
        ${CINCH_RUNTIME_LIBRARIES}
        ${COLORING_LIBRARIES}
      DEFINES
        -DFLECSI_ENABLE_SPECIALIZATION_TLT_INIT
        -DCINCH_OVERRIDE_DEFAULT_INITIALIZATION_DRIVER
      POLICY ${UNIT_POLICY}
      THREADS 2
      NOCI
    )

    cinch_add_unit(handle_accessor
      SOURCES
        test/handle_accessor.cc
        ../supplemental/coloring/add_colorings.cc
        ${DRIVER_INITIALIZATION}
        ${RUNTIME_DRIVER}
      INPUTS
        test/simple2d-8x8.msh
        test/simple2d-16x16.msh
      LIBRARIES
        FleCSI
        ${CINCH_RUNTIME_LIBRARIES}
        ${COLORING_LIBRARIES}
      DEFINES
        -DFLECSI_ENABLE_SPECIALIZATION_TLT_INIT
        -DCINCH_OVERRIDE_DEFAULT_INITIALIZATION_DRIVER
      POLICY ${UNIT_POLICY}
      THREADS 2
      NOCI
    )


    cinch_add_unit(ghost_access
      SOURCES
        test/ghost_access_drivers.cc
        ../supplemental/coloring/add_colorings.cc
        ${DRIVER_INITIALIZATION}
        ${RUNTIME_DRIVER}
      INPUTS
        test/simple2d-8x8.msh
        test/simple2d-16x16.msh
      LIBRARIES
        FleCSI
        ${CINCH_RUNTIME_LIBRARIES}
        ${COLORING_LIBRARIES}
      DEFINES
        -DFLECSI_ENABLE_SPECIALIZATION_TLT_INIT
        -DCINCH_OVERRIDE_DEFAULT_INITIALIZATION_DRIVER
      POLICY ${UNIT_POLICY}
      THREADS 2
      NOCI
    )

    cinch_add_unit(unordered_ispaces
      SOURCES
        test/unordered_ispaces.cc
        ${DRIVER_INITIALIZATION}
        ${RUNTIME_DRIVER}
      INPUTS
        test/simple2d-8x8.msh
        test/simple2d-16x16.msh
      LIBRARIES
        FleCSI
        ${CINCH_RUNTIME_LIBRARIES}
        ${COLORING_LIBRARIES}
      DEFINES
        -DFLECSI_ENABLE_SPECIALIZATION_TLT_INIT
        -DCINCH_OVERRIDE_DEFAULT_INITIALIZATION_DRIVER
      POLICY ${UNIT_POLICY}
      NOCI
    )

    cinch_add_unit(data_client_handle
      SOURCES
        test/data_client_handle.cc
        ../supplemental/coloring/add_colorings.cc
        ${DRIVER_INITIALIZATION}
        ${RUNTIME_DRIVER}
      INPUTS
        test/simple2d-8x8.msh
        test/simple2d-16x16.msh
        test/data_client_handle.blessed
      LIBRARIES
        FleCSI
        ${CINCH_RUNTIME_LIBRARIES}
        ${COLORING_LIBRARIES}
      DEFINES
        -DFLECSI_ENABLE_SPECIALIZATION_TLT_INIT
        -DFLECSI_ENABLE_SPECIALIZATION_SPMD_INIT
        -DCINCH_OVERRIDE_DEFAULT_INITIALIZATION_DRIVER
        -DFLECSI_8_8_MESH
      POLICY ${UNIT_POLICY}
      THREADS 2
      NOCI
    )

    cinch_add_unit(dense_data
      SOURCES
        test/dense_data.cc
        ../supplemental/coloring/add_colorings.cc
        ${DRIVER_INITIALIZATION}
        ${RUNTIME_DRIVER}
      INPUTS
        test/simple2d-8x8.msh
        test/simple2d-16x16.msh
        test/dense_data.blessed
      LIBRARIES
        FleCSI
        ${CINCH_RUNTIME_LIBRARIES}
        ${COLORING_LIBRARIES}
      DEFINES
        -DFLECSI_ENABLE_SPECIALIZATION_TLT_INIT
        -DFLECSI_ENABLE_SPECIALIZATION_SPMD_INIT
        -DCINCH_OVERRIDE_DEFAULT_INITIALIZATION_DRIVER
        -DFLECSI_8_8_MESH
      POLICY ${UNIT_POLICY}
      THREADS 2
      NOCI
    )

    cinch_add_unit(finite_difference_dense
<<<<<<< HEAD
=======
      SOURCES
        test/finite_difference_dense.cc
        ../supplemental/coloring/add_colorings.cc
        ${DRIVER_INITIALIZATION}
        ${RUNTIME_DRIVER}
      INPUTS
        test/simple2d-8x8.msh
        test/simple2d-16x16.msh
      LIBRARIES
        FleCSI
        ${CINCH_RUNTIME_LIBRARIES}
        ${COLORING_LIBRARIES}
      DEFINES
        -DFLECSI_ENABLE_SPECIALIZATION_TLT_INIT
        -DFLECSI_ENABLE_SPECIALIZATION_SPMD_INIT
        -DCINCH_OVERRIDE_DEFAULT_INITIALIZATION_DRIVER
        -DFLECSI_16_16_MESH
      POLICY ${UNIT_POLICY}
      THREADS 5
      NOCI
  )

    cinch_add_unit(global_data
>>>>>>> 591ee1d9
      SOURCES
        test/finite_difference_dense.cc
        ../supplemental/coloring/add_colorings.cc
        ${DRIVER_INITIALIZATION}
        ${RUNTIME_DRIVER}
      INPUTS
        test/simple2d-8x8.msh
        test/simple2d-16x16.msh
      LIBRARIES
        FleCSI
        ${CINCH_RUNTIME_LIBRARIES}
        ${COLORING_LIBRARIES}
      DEFINES
        -DFLECSI_ENABLE_SPECIALIZATION_TLT_INIT
        -DFLECSI_ENABLE_SPECIALIZATION_SPMD_INIT
        -DCINCH_OVERRIDE_DEFAULT_INITIALIZATION_DRIVER
        -DFLECSI_16_16_MESH
      POLICY ${UNIT_POLICY}
      THREADS 5
      NOCI
    )

    cinch_add_unit(global_data
      SOURCES
        test/global_data.cc
        ${DRIVER_INITIALIZATION}
        ${RUNTIME_DRIVER}
      INPUTS
        test/global_data.blessed
      LIBRARIES
        FleCSI
        ${CINCH_RUNTIME_LIBRARIES}
      DEFINES
        -DFLECSI_ENABLE_SPECIALIZATION_TLT_INIT
        -DFLECSI_ENABLE_SPECIALIZATION_SPMD_INIT
        -DCINCH_OVERRIDE_DEFAULT_INITIALIZATION_DRIVER
      POLICY ${UNIT_POLICY}
      THREADS 2
      NOCI
    )

    cinch_add_unit(sparse_data
        SOURCES
        test/sparse_data.cc
        ../supplemental/coloring/add_colorings.cc
          ${DRIVER_INITIALIZATION}
          ${RUNTIME_DRIVER}
      INPUTS
        test/simple2d-8x8.msh
        test/simple2d-16x16.msh
        test/sparse_data.blessed
        LIBRARIES
            FleCSI
          ${CINCH_RUNTIME_LIBRARIES}
          ${COLORING_LIBRARIES}
        DEFINES
          -DFLECSI_ENABLE_SPECIALIZATION_TLT_INIT
          -DFLECSI_ENABLE_SPECIALIZATION_SPMD_INIT
          -DCINCH_OVERRIDE_DEFAULT_INITIALIZATION_DRIVER
        -DFLECSI_8_8_MESH
        POLICY ${UNIT_POLICY}
      THREADS 4
        NOCI
      )

    cinch_add_unit(finite_difference_sparse
      SOURCES
        test/finite_difference_sparse.cc
        ../supplemental/coloring/add_colorings.cc
        ${DRIVER_INITIALIZATION}
        ${RUNTIME_DRIVER}
      INPUTS
        test/simple2d-8x8.msh
        test/simple2d-16x16.msh
      LIBRARIES
        FleCSI
        ${CINCH_RUNTIME_LIBRARIES}
        ${COLORING_LIBRARIES}
      DEFINES
        -DFLECSI_ENABLE_SPECIALIZATION_TLT_INIT
        -DFLECSI_ENABLE_SPECIALIZATION_SPMD_INIT
        -DCINCH_OVERRIDE_DEFAULT_INITIALIZATION_DRIVER
        -DFLECSI_16_16_MESH
      POLICY ${UNIT_POLICY}
      THREADS 5
      NOCI
    )

    cinch_add_unit(ragged_data
        SOURCES
        test/ragged_data.cc
<<<<<<< HEAD
          ../supplemental/coloring/add_colorings.cc
          ${DRIVER_INITIALIZATION}
          ${RUNTIME_DRIVER}
        INPUTS
          test/simple2d-8x8.msh
          test/simple2d-16x16.msh
        LIBRARIES
          FleCSI
          ${CINCH_RUNTIME_LIBRARIES}
          ${COLORING_LIBRARIES}
        DEFINES
          -DFLECSI_ENABLE_SPECIALIZATION_TLT_INIT
          -DFLECSI_ENABLE_SPECIALIZATION_SPMD_INIT
          -DCINCH_OVERRIDE_DEFAULT_INITIALIZATION_DRIVER
          -DFLECSI_8_8_MESH
        POLICY ${UNIT_POLICY}
        THREADS 2
        NOCI
      )
=======
        ../supplemental/coloring/add_colorings.cc
        ${DRIVER_INITIALIZATION}
        ${RUNTIME_DRIVER}
      INPUTS
        test/simple2d-8x8.msh
        test/simple2d-16x16.msh
        test/ragged_data.blessed
      LIBRARIES
        FleCSI
        ${CINCH_RUNTIME_LIBRARIES}
        ${COLORING_LIBRARIES}
      DEFINES
        -DFLECSI_ENABLE_SPECIALIZATION_TLT_INIT
        -DFLECSI_ENABLE_SPECIALIZATION_SPMD_INIT
        -DCINCH_OVERRIDE_DEFAULT_INITIALIZATION_DRIVER
        -DFLECSI_8_8_MESH
      POLICY ${UNIT_POLICY}
      THREADS 4
      NOCI
    )
>>>>>>> 591ee1d9

    if(FLECSI_RUNTIME_MODEL STREQUAL "mpi")
      cinch_add_unit(set_topology
        SOURCES
          test/set_topology.cc
          ${DRIVER_INITIALIZATION}
          ${RUNTIME_DRIVER}
        LIBRARIES
          FleCSI
          ${CINCH_RUNTIME_LIBRARIES}
          ${COLORING_LIBRARIES}
        DEFINES
          -DFLECSI_ENABLE_SPECIALIZATION_TLT_INIT
          -DFLECSI_ENABLE_SPECIALIZATION_SPMD_INIT
          -DCINCH_OVERRIDE_DEFAULT_INITIALIZATION_DRIVER
        POLICY ${UNIT_POLICY}
        THREADS 2
        NOCI
      )

      # cinch_add_unit(particles
      #   SOURCES
      #     test/particles.cc
      #     ${DRIVER_INITIALIZATION}
      #     ${RUNTIME_DRIVER}
      #   LIBRARIES
      #       FleCSI
      #     ${CINCH_RUNTIME_LIBRARIES}
      #     ${COLORING_LIBRARIES}
      #   DEFINES
      #     -DFLECSI_ENABLE_SPECIALIZATION_TLT_INIT
      #     -DFLECSI_ENABLE_SPECIALIZATION_SPMD_INIT
      #     -DCINCH_OVERRIDE_DEFAULT_INITIALIZATION_DRIVER
      #   POLICY ${UNIT_POLICY}
      #   THREADS 2
      #   NOCI
      # )
    endif() # mpi

    endif()# not hpx
  endif() # (ENABLE_PARMETIS)

  if(FLECSI_RUNTIME_MODEL STREQUAL "legion")
  #
  # Test internal legion task registration.
  #
    cinch_add_unit(internal_task
      SOURCES
        test/legion/internal_task_driver.cc
        ${DRIVER_INITIALIZATION}
        ${RUNTIME_DRIVER}
      DEFINES
        -DCINCH_OVERRIDE_DEFAULT_INITIALIZATION_DRIVER
      POLICY
        ${UNIT_POLICY}
      LIBRARIES
        FleCSI
        ${CINCH_RUNTIME_LIBRARIES}
      THREADS 2
      NOCI
    )

    cinch_add_unit(mapper_compaction_task
      SOURCES
        test/legion/mapper_compaction.cc
        ${DRIVER_INITIALIZATION}
        ${RUNTIME_DRIVER}
      DEFINES
        -DCINCH_OVERRIDE_DEFAULT_INITIALIZATION_DRIVER
      POLICY
        ${UNIT_POLICY}
      LIBRARIES
        FleCSI
        ${CINCH_RUNTIME_LIBRARIES}
      THREADS 1
      NOCI
    )

    if(ENABLE_PARMETIS)

      cinch_add_unit(read_waits_on_write
        SOURCES
          test/legion/read_waits_on_write.cc
          ../supplemental/coloring/add_colorings.cc
          ${DRIVER_INITIALIZATION}
          ${RUNTIME_DRIVER}
        INPUTS
          test/simple2d-8x8.msh
          test/simple2d-16x16.msh
        LIBRARIES
          FleCSI
          ${CINCH_RUNTIME_LIBRARIES}
          ${COLORING_LIBRARIES}
        DEFINES
          -DFLECSI_ENABLE_SPECIALIZATION_TLT_INIT
          -DCINCH_OVERRIDE_DEFAULT_INITIALIZATION_DRIVER
        POLICY LEGION
        THREADS 2
        NOCI
      )

      cinch_add_unit(gid_to_lid_map
        SOURCES
          test/gid_to_lid_map.cc
          ../supplemental/coloring/add_colorings.cc
          ${DRIVER_INITIALIZATION}
          ${RUNTIME_DRIVER}
        INPUTS
          test/simple2d-8x8.msh
          test/simple2d-16x16.msh
        LIBRARIES
          FleCSI
          ${CINCH_RUNTIME_LIBRARIES}
          ${COLORING_LIBRARIES}
        DEFINES
          -DFLECSI_ENABLE_SPECIALIZATION_TLT_INIT
          -DCINCH_OVERRIDE_DEFAULT_INITIALIZATION_DRIVER
        POLICY LEGION
        THREADS 2
        NOCI
      )

    endif() # (ENABLE_PARMETIS)

  endif() # legion
<|MERGE_RESOLUTION|>--- conflicted
+++ resolved
@@ -458,8 +458,6 @@
     )
 
     cinch_add_unit(finite_difference_dense
-<<<<<<< HEAD
-=======
       SOURCES
         test/finite_difference_dense.cc
         ../supplemental/coloring/add_colorings.cc
@@ -482,29 +480,6 @@
       NOCI
   )
 
-    cinch_add_unit(global_data
->>>>>>> 591ee1d9
-      SOURCES
-        test/finite_difference_dense.cc
-        ../supplemental/coloring/add_colorings.cc
-        ${DRIVER_INITIALIZATION}
-        ${RUNTIME_DRIVER}
-      INPUTS
-        test/simple2d-8x8.msh
-        test/simple2d-16x16.msh
-      LIBRARIES
-        FleCSI
-        ${CINCH_RUNTIME_LIBRARIES}
-        ${COLORING_LIBRARIES}
-      DEFINES
-        -DFLECSI_ENABLE_SPECIALIZATION_TLT_INIT
-        -DFLECSI_ENABLE_SPECIALIZATION_SPMD_INIT
-        -DCINCH_OVERRIDE_DEFAULT_INITIALIZATION_DRIVER
-        -DFLECSI_16_16_MESH
-      POLICY ${UNIT_POLICY}
-      THREADS 5
-      NOCI
-    )
 
     cinch_add_unit(global_data
       SOURCES
@@ -575,27 +550,6 @@
     cinch_add_unit(ragged_data
         SOURCES
         test/ragged_data.cc
-<<<<<<< HEAD
-          ../supplemental/coloring/add_colorings.cc
-          ${DRIVER_INITIALIZATION}
-          ${RUNTIME_DRIVER}
-        INPUTS
-          test/simple2d-8x8.msh
-          test/simple2d-16x16.msh
-        LIBRARIES
-          FleCSI
-          ${CINCH_RUNTIME_LIBRARIES}
-          ${COLORING_LIBRARIES}
-        DEFINES
-          -DFLECSI_ENABLE_SPECIALIZATION_TLT_INIT
-          -DFLECSI_ENABLE_SPECIALIZATION_SPMD_INIT
-          -DCINCH_OVERRIDE_DEFAULT_INITIALIZATION_DRIVER
-          -DFLECSI_8_8_MESH
-        POLICY ${UNIT_POLICY}
-        THREADS 2
-        NOCI
-      )
-=======
         ../supplemental/coloring/add_colorings.cc
         ${DRIVER_INITIALIZATION}
         ${RUNTIME_DRIVER}
@@ -616,7 +570,6 @@
       THREADS 4
       NOCI
     )
->>>>>>> 591ee1d9
 
     if(FLECSI_RUNTIME_MODEL STREQUAL "mpi")
       cinch_add_unit(set_topology
