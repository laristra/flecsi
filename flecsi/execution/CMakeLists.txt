--- conflicted
+++ resolved
@@ -470,32 +470,10 @@
     )
 
     cinch_add_unit(finite_difference_dense
-<<<<<<< HEAD
-    SOURCES
-      test/finite_difference_dense.cc
-      ../supplemental/coloring/add_colorings.cc
-      ../supplemental/coloring/add_colorings_unified.cc
-      ${DRIVER_INITIALIZATION}
-      ${RUNTIME_DRIVER}
-    INPUTS
-      test/simple2d-8x8.msh
-      test/simple2d-16x16.msh
-    LIBRARIES
-      FleCSI
-      ${CINCH_RUNTIME_LIBRARIES}
-      ${COLORING_LIBRARIES}
-    DEFINES
-      -DFLECSI_ENABLE_SPECIALIZATION_TLT_INIT
-      -DFLECSI_ENABLE_SPECIALIZATION_SPMD_INIT
-      -DCINCH_OVERRIDE_DEFAULT_INITIALIZATION_DRIVER
-      -DFLECSI_16_16_MESH
-    POLICY ${UNIT_POLICY}
-    THREADS 5
-    NOCI
-=======
       SOURCES
         test/finite_difference_dense.cc
         ../supplemental/coloring/add_colorings.cc
+        ../supplemental/coloring/add_colorings_unified.cc
         ${DRIVER_INITIALIZATION}
         ${RUNTIME_DRIVER}
       INPUTS
@@ -513,7 +491,6 @@
       POLICY ${UNIT_POLICY}
       THREADS 5
       NOCI
->>>>>>> 69eefa58
   )
 
     cinch_add_unit(global_data
