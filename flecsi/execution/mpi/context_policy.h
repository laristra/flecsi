/*~--------------------------------------------------------------------------~*
 *  @@@@@@@@  @@           @@@@@@   @@@@@@@@ @@
 * /@@/////  /@@          @@////@@ @@////// /@@
 * /@@       /@@  @@@@@  @@    // /@@       /@@
 * /@@@@@@@  /@@ @@///@@/@@       /@@@@@@@@@/@@
 * /@@////   /@@/@@@@@@@/@@       ////////@@/@@
 * /@@       /@@/@@//// //@@    @@       /@@/@@
 * /@@       @@@//@@@@@@ //@@@@@@  @@@@@@@@ /@@
 * //       ///  //////   //////  ////////  //
 *
 * Copyright (c) 2016 Los Alamos National Laboratory, LLC
 * All rights reserved
 *~--------------------------------------------------------------------------~*/

#ifndef flecsi_execution_mpi_context_policy_h
#define flecsi_execution_mpi_context_policy_h

//----------------------------------------------------------------------------//
//! @file
//! @date Initial file creation: Aug 4, 2016
//----------------------------------------------------------------------------//

#include <unordered_map>
#include <map>
#include <functional>
#include <cinchlog.h>

#if !defined(ENABLE_MPI)
  #error ENABLE_MPI not defined! This file depends on MPI!
#endif

#include <mpi.h>

#include "flecsi/coloring/coloring_types.h"
#include "flecsi/execution/common/launch.h"
#include "flecsi/execution/common/processor.h"
#include "flecsi/execution/mpi/runtime_driver.h"
#include "flecsi/execution/mpi/future.h"
#include "flecsi/runtime/types.h"
#include "flecsi/utils/common.h"
#include "flecsi/utils/const_string.h"
#include "flecsi/coloring/mpi_utils.h"

namespace flecsi {
namespace execution {

//----------------------------------------------------------------------------//
//! The mpi_context_policy_t is the backend runtime context policy for
//! MPI.
//!
//! @ingroup mpi-execution
//----------------------------------------------------------------------------//

struct mpi_context_policy_t
{
  //--------------------------------------------------------------------------//
  //! FleCSI context initialization. This method initializes the FleCSI
  //! runtime using MPI.
  //!
  //! @param argc The command-line argument count passed from main.
  //! @param argv The command-line argument values passed from main.
  //!
  //! @return An integer value with a non-zero error code upon failure,
  //!         zero otherwise.
  //--------------------------------------------------------------------------//

  int
  initialize(
    int argc,
    char ** argv
  );

  //--------------------------------------------------------------------------//
  //! Return the color for which the context was initialized.
  //--------------------------------------------------------------------------//

  size_t
  color()
  const
  {
    return color_;
  } // color

  //--------------------------------------------------------------------------//
  // Task interface.
  //--------------------------------------------------------------------------//

  //--------------------------------------------------------------------------//
  //! The registration_function_t type defines a function type for
  //! registration callbacks.
  //--------------------------------------------------------------------------//

  using registration_function_t =
    std::function<void(task_id_t, processor_type_t, launch_t, std::string &)>;

  //--------------------------------------------------------------------------//
  //! The unique_tid_t type create a unique id generator for registering
  //! tasks.
  //--------------------------------------------------------------------------//

  using unique_tid_t = utils::unique_id_t<task_id_t>;

  //--------------------------------------------------------------------------//
  //! Register a task with the runtime.
  //!
  //! @param key       The task hash key.
  //! @param name      The task name string.
  //! @param call_back The registration call back function.
  //--------------------------------------------------------------------------//

//  bool
//  register_task(
//    size_t key,
//    processor_type_t processor,
//    launch_t launch,
//    std::string & name,
//    const registration_function_t & callback
//  )
//  {
//    clog(info) << "Registering task callback " << name << " with key " <<
//      key << std::endl;
//
//    clog_assert(task_registry_.find(key) == task_registry_.end(),
//      "task key already exists");
//
//    task_registry_[key] = std::make_tuple(unique_tid_t::instance().next(),
//      processor, launch, name, callback);
//
//    return true;
//  } // register_task

  //--------------------------------------------------------------------------//
  // Function interface.
  //--------------------------------------------------------------------------//

  struct index_space_data_t {
    // TODO: to be defined.
  };
  auto&
  index_space_data_map()
  {
    return index_space_data_map_;
  }

  void register_field_data(field_id_t fid,
                           size_t size) {
    // TODO: VERSIONS
    field_data.insert({fid, std::vector<uint8_t>(size)});
  }

  std::map<field_id_t, std::vector<uint8_t>>&
  registered_field_data()
  {
    return field_data;
  }


  //--------------------------------------------------------------------------//
  //! return <double> max reduction
  //--------------------------------------------------------------------------//

  auto&
  max_reduction()
  { 
    return max_reduction_;
  }

  //--------------------------------------------------------------------------//
  //! Set max_reduction
  //!
  //! @param double max_reduction
  //--------------------------------------------------------------------------//

  void
  set_max_reduction(double max_reduction)
  {
    max_reduction_ = max_reduction;
  }

  //--------------------------------------------------------------------------//
  //! Perform reduction for the maximum value type <double>
  //!
  //! @param 
  //--------------------------------------------------------------------------//

  template <typename T>
  auto
  reduce_max(mpi_future__<T> & local_future)
  {
<<<<<<< HEAD
    double global_max_;
    MPI_Allreduce(&max_reduction_, &global_max_, 1, MPI_DOUBLE, MPI_MAX,
=======
    T global_max_;
    auto local_max_ = local_future.get();
    MPI_Reduce(&local_max_, &global_max_, 1,
           flecsi::coloring::mpi_typetraits__<T>::type(), MPI_MAX, 0,
>>>>>>> 4ce0ccdb
           MPI_COMM_WORLD);
    return global_max_;
  }


  //--------------------------------------------------------------------------//
  //! return <double> min reduction
  //--------------------------------------------------------------------------//

  auto&
  min_reduction()
  {
    return min_reduction_;
  }

  //--------------------------------------------------------------------------//
  //! Set min_reduction
  //!
  //! @param double min_reduction
  //--------------------------------------------------------------------------//

  void
  set_min_reduction(double min_reduction)
  {
    min_reduction_ = min_reduction;
  }

  //--------------------------------------------------------------------------//
  //! Perform reduction for the minimum value type <double>
  //!
  //! @param 
  //--------------------------------------------------------------------------//

  template <typename T>
  auto
  reduce_min(mpi_future__<T> & local_future)
  { 
<<<<<<< HEAD
    double global_min_;
    MPI_Allreduce(&min_reduction_, &global_min_, 1, MPI_DOUBLE, MPI_MIN,
=======
    T global_min_;
    auto local_min_ = local_future.get();
    MPI_Reduce(&local_min_, &global_min_, 1,
           flecsi::coloring::mpi_typetraits__<T>::type(), MPI_MIN, 0,
>>>>>>> 4ce0ccdb
           MPI_COMM_WORLD);
    return global_min_;
  }


  int rank;

private:

  int color_ = 0;

  // Define the map type using the task_hash_t hash function.
//  std::unordered_map<
//    task_hash_t::key_t, // key
//    task_value_t,       // value
//    task_hash_t,        // hash function
//    task_hash_t         // equivalence operator
//  > task_registry_;

  // Map to store task registration callback methods.
//  std::map<
//    size_t,
//    task_info_t
//  > task_registry_;

  std::map<field_id_t, std::vector<uint8_t>> field_data;

  std::map<size_t, index_space_data_t> index_space_data_map_;

  double min_reduction_;
  double max_reduction_;

}; // class mpi_context_policy_t

} // namespace execution 
} // namespace flecsi

#endif // flecsi_execution_mpi_context_policy_h

/*~-------------------------------------------------------------------------~-*
 * Formatting options for vim.
 * vim: set tabstop=2 shiftwidth=2 expandtab :
 *~-------------------------------------------------------------------------~-*/<|MERGE_RESOLUTION|>--- conflicted
+++ resolved
@@ -187,15 +187,12 @@
   auto
   reduce_max(mpi_future__<T> & local_future)
   {
-<<<<<<< HEAD
-    double global_max_;
-    MPI_Allreduce(&max_reduction_, &global_max_, 1, MPI_DOUBLE, MPI_MAX,
-=======
+//    double global_max_;
+//    MPI_Allreduce(&max_reduction_, &global_max_, 1, MPI_DOUBLE, MPI_MAX,
     T global_max_;
     auto local_max_ = local_future.get();
-    MPI_Reduce(&local_max_, &global_max_, 1,
-           flecsi::coloring::mpi_typetraits__<T>::type(), MPI_MAX, 0,
->>>>>>> 4ce0ccdb
+    MPI_Allreduce(&local_max_, &global_max_, 1,
+           flecsi::coloring::mpi_typetraits__<T>::type(), MPI_MAX,
            MPI_COMM_WORLD);
     return global_max_;
   }
@@ -233,15 +230,12 @@
   auto
   reduce_min(mpi_future__<T> & local_future)
   { 
-<<<<<<< HEAD
-    double global_min_;
-    MPI_Allreduce(&min_reduction_, &global_min_, 1, MPI_DOUBLE, MPI_MIN,
-=======
+//    double global_min_;
+//    MPI_Allreduce(&min_reduction_, &global_min_, 1, MPI_DOUBLE, MPI_MIN,
     T global_min_;
     auto local_min_ = local_future.get();
-    MPI_Reduce(&local_min_, &global_min_, 1,
-           flecsi::coloring::mpi_typetraits__<T>::type(), MPI_MIN, 0,
->>>>>>> 4ce0ccdb
+    MPI_Allreduce(&local_min_, &global_min_, 1,
+           flecsi::coloring::mpi_typetraits__<T>::type(), MPI_MIN,
            MPI_COMM_WORLD);
     return global_min_;
   }
