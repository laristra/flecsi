/*
    @@@@@@@@  @@           @@@@@@   @@@@@@@@ @@
   /@@/////  /@@          @@////@@ @@////// /@@
   /@@       /@@  @@@@@  @@    // /@@       /@@
   /@@@@@@@  /@@ @@///@@/@@       /@@@@@@@@@/@@
   /@@////   /@@/@@@@@@@/@@       ////////@@/@@
   /@@       /@@/@@//// //@@    @@       /@@/@@
   /@@       @@@//@@@@@@ //@@@@@@  @@@@@@@@ /@@
   //       ///  //////   //////  ////////  //

   Copyright (c) 2016, Los Alamos National Security, LLC
   All rights reserved.
                                                                              */
#pragma once

/*! @file */

#include <functional>
#include <istream>
#include <map>
#include <ostream>
#include <stdint.h>
#include <vector>

#include <cinchlog.h>
#include <flecsi-config.h>

#if !defined(FLECSI_ENABLE_MPI)
#error FLECSI_ENABLE_MPI not defined! This file depends on MPI!
#endif

#include <mpi.h>

#include <flecsi/coloring/coloring_types.h>
#include <flecsi/coloring/index_coloring.h>
#include <flecsi/data/common/data_types.h>
#include <flecsi/data/common/row_vector.h>
#include <flecsi/data/common/serdez.h>
#include <flecsi/data/sparse_data_handle.h>
#include <flecsi/execution/common/launch.h>
#include <flecsi/execution/common/processor.h>
#include <flecsi/execution/mpi/future.h>
#include <flecsi/execution/mpi/runtime_driver.h>
#include <flecsi/runtime/types.h>
#include <flecsi/utils/common.h>
#include <flecsi/utils/mpi_type_traits.h>

#include <flecsi/utils/const_string.h>

namespace flecsi {
namespace execution {

/*!
  The mpi_context_policy_t is the backend runtime context policy for MPI.

  @ingroup mpi-execution
 */

struct mpi_context_policy_t {
  struct sparse_field_data_t {

    sparse_field_data_t() {}

    sparse_field_data_t(size_t type_size,
      size_t num_exclusive,
      size_t num_shared,
      size_t num_ghost,
      size_t max_entries_per_index)
      : type_size(type_size), num_exclusive(num_exclusive),
        num_shared(num_shared), num_ghost(num_ghost),
        num_total(num_exclusive + num_shared + num_ghost),
        max_entries_per_index(max_entries_per_index),
        rows(num_total * sizeof(data::row_vector_u<uint8_t>)) {}

    std::ostream & write(std::ostream & os,
      const data::serdez_untyped_t * serdez) const {

      os.write((char *)&type_size, sizeof(size_t));
      os.write((char *)&num_exclusive, sizeof(size_t));
      os.write((char *)&num_shared, sizeof(size_t));
      os.write((char *)&num_ghost, sizeof(size_t));
      os.write((char *)&num_total, sizeof(size_t));
      os.write((char *)&max_entries_per_index, sizeof(size_t));

      // use serdez operator to write actual row data
      const char * row_ptr = (char *)rows.data();
      for(int i = 0; i < num_total; ++i) {
        serdez->serialize(row_ptr, os);
        row_ptr += sizeof(data::row_vector_u<uint8_t>);
      }
      return os;
    }

    std::istream & read(std::istream & is,
      const data::serdez_untyped_t * serdez) {
      is.read((char *)&type_size, sizeof(size_t));
      is.read((char *)&num_exclusive, sizeof(size_t));
      is.read((char *)&num_shared, sizeof(size_t));
      is.read((char *)&num_ghost, sizeof(size_t));
      is.read((char *)&num_total, sizeof(size_t));
      is.read((char *)&max_entries_per_index, sizeof(size_t));

      // use serdez operator to read actual row data
      char * row_ptr = (char *)rows.data();
      for(int i = 0; i < num_total; ++i) {
        serdez->deserialize(row_ptr, is);
        row_ptr += sizeof(data::row_vector_u<uint8_t>);
      }
      return is;
    }

    size_t type_size;

    // total # of exclusive, shared, ghost entries
    size_t num_exclusive = 0;
    size_t num_shared = 0;
    size_t num_ghost = 0;
    size_t num_total = 0;

    size_t max_entries_per_index;

    std::vector<uint8_t> rows;
  }; // sparse_field_data_t

  /*!
    FleCSI context initialization. This method initializes the FleCSI
    runtime using MPI.

    @param argc The command-line argument count passed from main.
    @param argv The command-line argument values passed from main.

    @return An integer value with a non-zero error code upon failure,
            zero otherwise.
   */

  int initialize(int argc, char ** argv);

  /*!
    Return the color for which the context was initialized.
   */

  size_t color() const {
    return color_;
  } // color

  /*!
    Return the number of colors.
   */

  size_t colors() const {
    return colors_;
  } // color

  //--------------------------------------------------------------------------//
  // Task interface.
  //--------------------------------------------------------------------------//

  /*!
    The registration_function_t type defines a function type for
    registration callbacks.
   */

  using registration_function_t =
    std::function<void(task_id_t, processor_type_t, launch_t, std::string &)>;

  /*!
    The unique_tid_t type create a unique id generator for registering
    tasks.
   */

  using unique_tid_t = utils::unique_id_t<task_id_t>;

  /*!
   Register a task with the runtime.

   @param key       The task hash key.
   @param name      The task name string.
   @param call_back The registration call back function.
   */

  //  bool
  //  register_task(
  //    size_t key,
  //    processor_type_t processor,
  //    launch_t launch,
  //    std::string & name,
  //    const registration_function_t & callback
  //  )
  //  {
  //    clog(info) << "Registering task callback " << name << " with key " <<
  //      key << std::endl;
  //
  //    clog_assert(task_registry_.find(key) == task_registry_.end(),
  //      "task key already exists");
  //
  //    task_registry_[key] = std::make_tuple(unique_tid_t::instance().next(),
  //      processor, launch, name, callback);
  //
  //    return true;
  //  } // register_task

  //--------------------------------------------------------------------------//
  // Function interface.
  //--------------------------------------------------------------------------//

  struct index_space_data_t {
    std::map<field_id_t, bool> ghost_is_readable;
  };

  struct index_subspace_data_t {
    size_t capacity;
  };

  auto & index_space_data_map() {
    return index_space_data_map_;
  }

  /*!
    Get the index subspace data map.
   */

  auto & index_subspace_data_map() {
    return index_subspace_data_map_;
  }

  using coloring_info_t = flecsi::coloring::coloring_info_t;
  using index_coloring_t = flecsi::coloring::index_coloring_t;

  /*!
   Field metadata is used maintain MPI information and data types for
   MPI windows/one-sided communication to perform ghost copies.
   */
  struct field_metadata_t {

    MPI_Group comm_grp = MPI_GROUP_NULL;
    MPI_Group shared_users_grp = MPI_GROUP_NULL;
    MPI_Group ghost_owners_grp = MPI_GROUP_NULL;

    std::map<int, MPI_Datatype> origin_types;
    std::map<int, MPI_Datatype> target_types;

    MPI_Datatype data_type;

    MPI_Win win = MPI_WIN_NULL;

#if defined(FLECSI_USE_AGGCOMM)
    std::vector<std::vector<std::array<size_t, 2>>> shared_indices;
    std::vector<std::vector<std::array<size_t, 2>>> ghost_indices;
    std::vector<size_t> shared_field_sizes;
    std::vector<size_t> ghost_field_sizes;
    unsigned char * shared_data_buffer;
    unsigned char * ghost_data_buffer;
#endif

  };

  /*!
   Field metadata is used maintain MPI information and data types for
   MPI windows/one-sided communication to perform ghost copies.
   */
  struct sparse_field_metadata_t {
    MPI_Group comm_grp = MPI_GROUP_NULL;
    MPI_Group shared_users_grp = MPI_GROUP_NULL;
    MPI_Group ghost_owners_grp = MPI_GROUP_NULL;

    std::map<int, std::vector<int>> compact_origin_lengs;
    std::map<int, std::vector<int>> compact_origin_disps;

    std::map<int, std::vector<int>> compact_target_lengs;
    std::map<int, std::vector<int>> compact_target_disps;

    std::map<int, MPI_Datatype> origin_types;
    std::map<int, MPI_Datatype> target_types;

<<<<<<< HEAD
    MPI_Win win;

#if defined(FLECSI_USE_AGGCOMM)
    std::map<int, std::vector<size_t>> shared_indices;
    std::map<int, std::vector<size_t>> ghost_indices;
    std::vector<uint32_t> ghost_row_sizes;
#endif
=======
    MPI_Win win = MPI_WIN_NULL;

    std::function<void(void)> deleter;
>>>>>>> d90482fc
  };

  /*!
   Create MPI datatypes use for ghost copy by inspecting shared regions,
   and ghost owners, to compute origin and target lengths and displacements
   for MPI windows.
   */
  template<typename T>
  void register_field_metadata(const field_id_t fid,
    const coloring_info_t & coloring_info,
    const index_coloring_t & index_coloring) {
#if !defined(FLECSI_USE_AGGCOMM)
    std::map<int, std::vector<int>> compact_origin_lengs;
    std::map<int, std::vector<int>> compact_origin_disps;

    std::map<int, std::vector<int>> compact_target_lengs;
    std::map<int, std::vector<int>> compact_target_disps;

    field_metadata_t metadata;

    register_field_metadata_<T>(metadata, fid, coloring_info, index_coloring,
      compact_origin_lengs, compact_origin_disps, compact_target_lengs,
      compact_target_disps);

    MPI_Type_contiguous(sizeof(T), MPI_BYTE, &metadata.data_type);
    MPI_Type_commit(&metadata.data_type);

    for(auto ghost_owner : coloring_info.ghost_owners) {
      MPI_Datatype origin_type;
      MPI_Datatype target_type;

      MPI_Type_indexed(compact_origin_lengs[ghost_owner].size(),
        compact_origin_lengs[ghost_owner].data(),
        compact_origin_disps[ghost_owner].data(),
        metadata.data_type, &origin_type);
      MPI_Type_commit(&origin_type);
      metadata.origin_types.insert({ghost_owner, origin_type});

      MPI_Type_indexed(compact_target_lengs[ghost_owner].size(),
        compact_target_lengs[ghost_owner].data(),
        compact_target_disps[ghost_owner].data(),
        metadata.data_type, &target_type);
      MPI_Type_commit(&target_type);
      metadata.target_types.insert({ghost_owner, target_type});
    }

    auto data = field_data[fid].data();
    auto shared_data = data + coloring_info.exclusive * sizeof(T);
    MPI_Win_create(shared_data, coloring_info.shared * sizeof(T), sizeof(T),
      MPI_INFO_NULL, MPI_COMM_WORLD, &metadata.win);

    field_metadata.insert({fid, metadata});
#else
    field_metadata_t metadata;
    int mpiSize;
    MPI_Comm_size(MPI_COMM_WORLD, &mpiSize);

    // FIXME: Do this per index_space instead of per field id

    metadata.shared_indices.resize(mpiSize);
    metadata.ghost_indices.resize(mpiSize);
    metadata.ghost_field_sizes.resize(mpiSize);
    metadata.shared_field_sizes.resize(mpiSize);

    // indices are stored as vectors of pairs, each pair consisting of: starting
    // index, how many consecutive indices

    size_t ghost_cnt = 0;

    for(auto const & ghost : index_coloring.ghost) {

      if(metadata.ghost_indices[ghost.rank].size() == 0 ||
         ghost_cnt * sizeof(T) !=
           (metadata.ghost_indices[ghost.rank].back()[0] +
             metadata.ghost_indices[ghost.rank].back()[1]))
        metadata.ghost_indices[ghost.rank].push_back(
          {ghost_cnt * sizeof(T), sizeof(T)});
      else
        metadata.ghost_indices[ghost.rank].back()[1] += sizeof(T);
      ++ghost_cnt;
    }

    for(auto const & shared : index_coloring.shared) {

      for(auto const & s : shared.shared) {

        if(metadata.shared_indices[s].size() == 0 ||
           shared.offset * sizeof(T) != (metadata.shared_indices[s].back()[0] +
                                          metadata.shared_indices[s].back()[1]))

          metadata.shared_indices[s].push_back(
            {shared.offset * sizeof(T), sizeof(T)});

        else

          metadata.shared_indices[s].back()[1] += sizeof(T);
      }
    }

    for(int rank = 0; rank < mpiSize; ++rank) {
      for(auto const & ind : metadata.ghost_indices[rank])
        metadata.ghost_field_sizes[rank] += ind[1];
      for(auto const & ind : metadata.shared_indices[rank])
        metadata.shared_field_sizes[rank] += ind[1];
    }

    field_metadata.insert({fid, metadata});
#endif
  }

  /*!
   Create MPI datatypes use for ghost copy by inspecting shared regions,
   and ghost owners, to compute origin and target lengths and displacements
   for MPI windows.
   */
  template<typename T>
  void register_sparse_field_metadata(const field_id_t fid,
    const coloring_info_t & coloring_info,
    const index_coloring_t & index_coloring) {
    sparse_field_metadata_t metadata;

    register_field_metadata_<T>(metadata, fid, coloring_info, index_coloring,
      metadata.compact_origin_lengs, metadata.compact_origin_disps,
      metadata.compact_target_lengs, metadata.compact_target_disps);

<<<<<<< HEAD
#if defined(FLECSI_USE_AGGCOMM)
    // compute ghost and shared indicies
    size_t ghost_count = 0;
    for (auto const & ghost : index_coloring.ghost) {
      metadata.ghost_indices[ghost.rank].push_back(ghost_count);
      ++ghost_count;
    }
    for (auto const & shared : index_coloring.shared) {
      for (auto const & s : shared.shared) {
        metadata.shared_indices[s].push_back(shared.offset);
      }
    }

    // allocate ghost_row_sizes
    metadata.ghost_row_sizes.resize(index_coloring.ghost.size());
#endif
=======
    auto it = sparse_field_data.find(fid);
    auto rows = &it->second.rows[0];
    auto num_total = &it->second.num_total;
    metadata.deleter = [=]() { 
      using vector_t = typename ragged_data_handle_u<T>::vector_t;
      auto vec = reinterpret_cast<vector_t *>(rows);
      for (size_t i=0; i<*num_total; ++i)
        vec[i].clear();
    };

>>>>>>> d90482fc
    sparse_field_metadata.insert({fid, metadata});
  }

  /*!
   Compute MPI datatypes, compacted length and displacement for ghost copy
   with MPI window.
   */
  template<typename T, typename MD>
  void register_field_metadata_(MD & metadata,
    const field_id_t fid,
    const coloring_info_t & coloring_info,
    const index_coloring_t & index_coloring,
    std::map<int, std::vector<int>> & compact_origin_lengs,
    std::map<int, std::vector<int>> & compact_origin_disps,
    std::map<int, std::vector<int>> & compact_target_lengs,
    std::map<int, std::vector<int>> & compact_target_disps) {
    // The group for MPI_Win_post are the "origin" processes, i.e.
    // the peer processes calling MPI_Get to get our shared cells. Thus
    // granting access of local window to these processes. This is the set
    // coloring_info_t::shared_users
    // On the other hand, the group for MPI_Win_start are the 'target'
    // processes, i.e. the peer processes this rank is going to get ghost
    // cells from. This is the set coloring_info_t::ghost_owners.
    // Since both shared_users and ghost_owners are std::set, we have copy
    // them to std::vector be passed to MPI.
    std::vector<int> shared_users(
      coloring_info.shared_users.begin(), coloring_info.shared_users.end());
    std::vector<int> ghost_owners(
      coloring_info.ghost_owners.begin(), coloring_info.ghost_owners.end());

    if ( metadata.comm_grp == MPI_GROUP_NULL ) {
      MPI_Comm_group(MPI_COMM_WORLD, &metadata.comm_grp);

      MPI_Group_incl(metadata.comm_grp, shared_users.size(), shared_users.data(),
        &metadata.shared_users_grp);
      MPI_Group_incl(metadata.comm_grp, ghost_owners.size(), ghost_owners.data(),
        &metadata.ghost_owners_grp);
    }

    std::map<int, std::vector<int>> origin_lens;
    std::map<int, std::vector<int>> origin_disps;
    std::map<int, std::vector<int>> target_lens;
    std::map<int, std::vector<int>> target_disps;

    for(auto ghost_owner : ghost_owners) {
      origin_lens.insert({ghost_owner, {}});
      origin_disps.insert({ghost_owner, {}});
      target_lens.insert({ghost_owner, {}});
      target_disps.insert({ghost_owner, {}});
    }

    int origin_index = 0;
    for(const auto & ghost : index_coloring.ghost) {
      origin_lens[ghost.rank].push_back(1);
      origin_disps[ghost.rank].push_back(origin_index++);
      target_lens[ghost.rank].push_back(1);
      target_disps[ghost.rank].push_back(ghost.offset);
    }

    int my_color;
    MPI_Comm_rank(MPI_COMM_WORLD, &my_color);

// This should only be uncommented for debugging (outputs info
// during tutorial runs). Consider changing this to use clog
#if 0
    if (my_color == 0) {
      for (auto ghost_owner : ghost_owners) {
        std::cout << "ghost owner: " << ghost_owner << std::endl;
        std::cout << "\torigin length: ";
        for(auto len : origin_lens[ghost_owner]) {
          std::cout << len << " ";
        }
        std::cout << std::endl;
        std::cout << "\torigin disp: ";
        for(auto len : origin_disps[ghost_owner]) {
          std::cout << len << " ";
        }
        std::cout << std::endl;
        std::cout << "\ttarget length: ";
        for(auto len : target_lens[ghost_owner]) {
          std::cout << len << " ";
        }
        std::cout << std::endl;

        std::cout << "\ttarget disp: ";
        for(auto len : target_disps[ghost_owner]) {
          std::cout << len << " ";
        }
        std::cout << std::endl;
      } // for
    } // if
#endif

    for(auto ghost_owner : ghost_owners) {
      if(origin_disps.size() == 0)
        break;

      int count = 0;
      compact_origin_lengs[ghost_owner].push_back(1);
      compact_origin_disps[ghost_owner].push_back(origin_disps[ghost_owner][0]);

      for(int i = 1; i < origin_disps[ghost_owner].size(); i++) {
        if(origin_disps[ghost_owner][i] - origin_disps[ghost_owner][i - 1] ==
           1) {
          compact_origin_lengs[ghost_owner].back() =
            compact_origin_lengs[ghost_owner].back() + 1;
        }
        else {
          compact_origin_lengs[ghost_owner].push_back(1);
          compact_origin_disps[ghost_owner].push_back(
            origin_disps[ghost_owner][i]);
        }
      }
    }

#if 0
    if (my_color == 0) {
      for (auto ghost_owner : ghost_owners) {
        std::cout << "ghost owner: " << ghost_owner << std::endl;
        std::cout << "source compacted length: ";
        for(auto len : compact_origin_lengs[ghost_owner]) {
          std::cout << len << " ";
        }
        std::cout << std::endl;
        std::cout << "source compacted disps: ";
        for(auto disp : compact_origin_disps[ghost_owner]) {
          std::cout << disp << " ";
        }
        std::cout << std::endl;
      } // for
    } // if
#endif

    for(auto ghost_owner : ghost_owners) {
      if(target_disps.size() == 0)
        break;

      int count = 0;
      compact_target_lengs[ghost_owner].push_back(1);
      compact_target_disps[ghost_owner].push_back(target_disps[ghost_owner][0]);

      for(int i = 1; i < target_disps[ghost_owner].size(); i++) {
        if(target_disps[ghost_owner][i] - target_disps[ghost_owner][i - 1] ==
           1) {
          compact_target_lengs[ghost_owner].back() =
            compact_target_lengs[ghost_owner].back() + 1;
        }
        else {
          compact_target_lengs[ghost_owner].push_back(1);
          compact_target_disps[ghost_owner].push_back(
            target_disps[ghost_owner][i]);
        }
      }
    }

#if 0
    if (my_color == 0) {
      for (auto ghost_owner : ghost_owners) {
        std::cout << "ghost owner: " << ghost_owner << std::endl;

        std::cout << "compacted target length: ";
        for(auto len : compact_target_lengs[ghost_owner]) {
          std::cout << len << " ";
        }
        std::cout << std::endl;
        std::cout << "compacted target disps: ";
        for(auto disp : compact_target_disps[ghost_owner]) {
          std::cout << disp << " ";
        }
        std::cout << std::endl;
      } // for
    } // if
#endif
  } // register_field_metadata_

  std::map<field_id_t, field_metadata_t> & registered_field_metadata() {
    return field_metadata;
  };

  /*!
   Register new field data, i.e. allocate a new buffer for the specified field
   ID.
   */
  void register_field_data(field_id_t fid, size_t size) {
    // TODO: VERSIONS
    auto it = field_data.find(fid);
    if(it == field_data.end()) {
      field_data.insert({fid, std::vector<uint8_t>(size)});
    }
    else {
      it->second.resize(size);
    }
  }

  std::map<field_id_t, std::vector<uint8_t>> & registered_field_data() {
    return field_data;
  }

  /*!
   Register new sparse field data, i.e. allocate a new buffer for the
   specified field ID. Sparse data consists of a buffer of offsets
   (start + length) and entry id / value pairs and associated metadata about
   this field.
   */

  void register_sparse_field_data(field_id_t fid,
    size_t type_size,
    const coloring_info_t & coloring_info,
    size_t max_entries_per_index) {
    // TODO: VERSIONS
    sparse_field_data_t new_field(type_size, coloring_info.exclusive,
      coloring_info.shared, coloring_info.ghost, max_entries_per_index);
    auto it = sparse_field_data.find(fid);
    if(it == sparse_field_data.end()) {
      sparse_field_data.emplace(fid, std::move(new_field));
    }
    else {
      it->second = std::move(new_field);
    }
  }

  std::map<field_id_t, sparse_field_data_t> & registered_sparse_field_data() {
    return sparse_field_data;
  }

  std::map<field_id_t, sparse_field_metadata_t> &
  registered_sparse_field_metadata() {
    return sparse_field_metadata;
  };

  std::map<size_t, MPI_Op> & reduction_operations() {
    return reduction_ops_;
  } // reduction_types

  void finalize() {
    for (auto & md : field_metadata) {
      for ( auto & ty : md.second.origin_types ) MPI_Type_free(&ty.second);
      for ( auto & ty : md.second.target_types ) MPI_Type_free(&ty.second);
      MPI_Type_free(&md.second.data_type);
      MPI_Group_free( &md.second.ghost_owners_grp );
      MPI_Group_free( &md.second.shared_users_grp );
      MPI_Group_free( &md.second.comm_grp );
      if (md.second.win != MPI_WIN_NULL) MPI_Win_free( &md.second.win );
    }
    for (auto & md : sparse_field_metadata) {
      for ( auto & ty : md.second.origin_types ) MPI_Type_free(&ty.second);
      for ( auto & ty : md.second.target_types ) MPI_Type_free(&ty.second);
      MPI_Group_free( &md.second.ghost_owners_grp );
      MPI_Group_free( &md.second.shared_users_grp );
      MPI_Group_free( &md.second.comm_grp );
      if (md.second.win != MPI_WIN_NULL) MPI_Win_free( &md.second.win );
      md.second.deleter();
    }
  }

  int rank;

  // private:
  int color_ = 0;
  int colors_ = 0;

  // Define the map type using the task_hash_t hash function.
  //  std::unordered_map<
  //    task_hash_t::key_t, // key
  //    task_value_t,       // value
  //    task_hash_t,        // hash function
  //    task_hash_t         // equivalence operator
  //  > task_registry_;

  // Map to store task registration callback methods.
  //  std::map<
  //    size_t,
  //    task_info_t
  //  > task_registry_;

  std::map<field_id_t, std::vector<uint8_t>> field_data;
  std::map<field_id_t, field_metadata_t> field_metadata;

  std::map<size_t, index_space_data_t> index_space_data_map_;
  std::map<size_t, index_subspace_data_t> index_subspace_data_map_;

  std::map<field_id_t, sparse_field_data_t> sparse_field_data;
  std::map<field_id_t, sparse_field_metadata_t> sparse_field_metadata;

  std::map<size_t, MPI_Op> reduction_ops_;

}; // class mpi_context_policy_t

} // namespace execution
} // namespace flecsi<|MERGE_RESOLUTION|>--- conflicted
+++ resolved
@@ -272,19 +272,15 @@
     std::map<int, MPI_Datatype> origin_types;
     std::map<int, MPI_Datatype> target_types;
 
-<<<<<<< HEAD
-    MPI_Win win;
-
 #if defined(FLECSI_USE_AGGCOMM)
     std::map<int, std::vector<size_t>> shared_indices;
     std::map<int, std::vector<size_t>> ghost_indices;
     std::vector<uint32_t> ghost_row_sizes;
 #endif
-=======
+
     MPI_Win win = MPI_WIN_NULL;
 
     std::function<void(void)> deleter;
->>>>>>> d90482fc
   };
 
   /*!
@@ -410,7 +406,6 @@
       metadata.compact_origin_lengs, metadata.compact_origin_disps,
       metadata.compact_target_lengs, metadata.compact_target_disps);
 
-<<<<<<< HEAD
 #if defined(FLECSI_USE_AGGCOMM)
     // compute ghost and shared indicies
     size_t ghost_count = 0;
@@ -427,18 +422,17 @@
     // allocate ghost_row_sizes
     metadata.ghost_row_sizes.resize(index_coloring.ghost.size());
 #endif
-=======
+
     auto it = sparse_field_data.find(fid);
     auto rows = &it->second.rows[0];
     auto num_total = &it->second.num_total;
-    metadata.deleter = [=]() { 
+    metadata.deleter = [=]() {
       using vector_t = typename ragged_data_handle_u<T>::vector_t;
       auto vec = reinterpret_cast<vector_t *>(rows);
       for (size_t i=0; i<*num_total; ++i)
         vec[i].clear();
     };
 
->>>>>>> d90482fc
     sparse_field_metadata.insert({fid, metadata});
   }
 
