--- conflicted
+++ resolved
@@ -42,8 +42,10 @@
 
 #include <flecsi/utils/const_string.h>
 
+#ifdef FLECSI_USE_AGGCOMM
 #ifdef FLECSI_USE_TAUSCH_AGGCOMM
 #include "tausch.h"
+#endif
 #endif
 
 namespace flecsi {
@@ -254,6 +256,21 @@
    Field metadata is used maintain MPI information and data types for
    MPI windows/one-sided communication to perform ghost copies.
    */
+  struct field_metadata_t {
+
+    MPI_Group shared_users_grp;
+    MPI_Group ghost_owners_grp;
+
+    std::map<int, MPI_Datatype> origin_types;
+    std::map<int, MPI_Datatype> target_types;
+
+    MPI_Win win;
+  };
+
+  /*!
+   Field metadata is used maintain MPI information and data types for
+   MPI windows/one-sided communication to perform ghost copies.
+   */
   struct sparse_field_metadata_t {
     MPI_Group shared_users_grp;
     MPI_Group ghost_owners_grp;
@@ -279,7 +296,45 @@
   void register_field_metadata(const field_id_t fid,
     const coloring_info_t & coloring_info,
     const index_coloring_t & index_coloring) {
-
+#ifndef FLECSI_USE_AGGCOMM
+    std::map<int, std::vector<int>> compact_origin_lengs;
+    std::map<int, std::vector<int>> compact_origin_disps;
+
+    std::map<int, std::vector<int>> compact_target_lengs;
+    std::map<int, std::vector<int>> compact_target_disps;
+
+    field_metadata_t metadata;
+
+    register_field_metadata_<T>(metadata, fid, coloring_info, index_coloring,
+      compact_origin_lengs, compact_origin_disps, compact_target_lengs,
+      compact_target_disps);
+
+    for(auto ghost_owner : coloring_info.ghost_owners) {
+      MPI_Datatype origin_type;
+      MPI_Datatype target_type;
+
+      MPI_Type_indexed(compact_origin_lengs[ghost_owner].size(),
+        compact_origin_lengs[ghost_owner].data(),
+        compact_origin_disps[ghost_owner].data(),
+        flecsi::utils::mpi_typetraits_u<T>::type(), &origin_type);
+      MPI_Type_commit(&origin_type);
+      metadata.origin_types.insert({ghost_owner, origin_type});
+
+      MPI_Type_indexed(compact_target_lengs[ghost_owner].size(),
+        compact_target_lengs[ghost_owner].data(),
+        compact_target_disps[ghost_owner].data(),
+        flecsi::utils::mpi_typetraits_u<T>::type(), &target_type);
+      MPI_Type_commit(&target_type);
+      metadata.target_types.insert({ghost_owner, target_type});
+    }
+
+    auto data = field_data[fid].data();
+    auto shared_data = data + coloring_info.exclusive * sizeof(T);
+    MPI_Win_create(shared_data, coloring_info.shared * sizeof(T), sizeof(T),
+      MPI_INFO_NULL, MPI_COMM_WORLD, &metadata.win);
+
+    field_metadata.insert({fid, metadata});
+#else
     int mpiSize;
     MPI_Comm_size(MPI_COMM_WORLD, &mpiSize);
 
@@ -376,7 +431,7 @@
     }
 
 #endif
-
+#endif
   }
 
   /*!
@@ -608,6 +663,10 @@
 #endif
   } // register_field_metadata_
 
+  std::map<field_id_t, field_metadata_t> & registered_field_metadata() {
+    return field_metadata;
+  };
+
   /*!
    Register new field data, i.e. allocate a new buffer for the specified field
    ID.
@@ -671,9 +730,7 @@
 
   int rank;
 
-<<<<<<< HEAD
-//private:
-=======
+#ifdef FLECSI_USE_AGGCOMM
   std::map<field_id_t, bool> hasBeenModified;
 
 #ifdef FLECSI_USE_TAUSCH_AGGCOMM
@@ -685,9 +742,8 @@
   std::map<int, std::vector<size_t> > sharedFieldSizes;
   std::map<int, std::vector<size_t> > ghostFieldSizes;
 #endif
-
-private:
->>>>>>> ec527ea1
+#endif
+//private:
   int color_ = 0;
   int colors_ = 0;
 
@@ -706,6 +762,7 @@
   //  > task_registry_;
 
   std::map<field_id_t, std::vector<uint8_t>> field_data;
+  std::map<field_id_t, field_metadata_t> field_metadata;
 
   std::map<size_t, index_space_data_t> index_space_data_map_;
   std::map<size_t, index_subspace_data_t> index_subspace_data_map_;
