/*
    @@@@@@@@  @@           @@@@@@   @@@@@@@@ @@
   /@@/////  /@@          @@////@@ @@////// /@@
   /@@       /@@  @@@@@  @@    // /@@       /@@
   /@@@@@@@  /@@ @@///@@/@@       /@@@@@@@@@/@@
   /@@////   /@@/@@@@@@@/@@       ////////@@/@@
   /@@       /@@/@@//// //@@    @@       /@@/@@
   /@@       @@@//@@@@@@ //@@@@@@  @@@@@@@@ /@@
   //       ///  //////   //////  ////////  //

   Copyright (c) 2016, Los Alamos National Security, LLC
   All rights reserved.
                                                                              */
#pragma once

/*! @file */

#include <flecsi/data/dense_accessor.h>
#include <flecsi/data/ragged_accessor.h>
#include <flecsi/data/ragged_mutator.h>
#include <flecsi/data/sparse_accessor.h>
#include <flecsi/data/sparse_mutator.h>

/*!
 @file
 @date Initial file creation: May 19, 2017
 */

#include <vector>

#include "mpi.h"
#include <flecsi/data/data.h>
#include <flecsi/data/dense_accessor.h>
#include <flecsi/execution/context.h>
#include <flecsi/utils/mpi_type_traits.h>

#include <ristra-utils/utils/tuple_walker.h>

namespace flecsi {
namespace execution {

/*!
 The task_epilog_t type can be called to walk the task args after the
 task has run. This allows synchronization dependencies to be added
 to the execution flow.

 @ingroup execution
 */

struct task_epilog_t : public utils::tuple_walker__<task_epilog_t> {

  /*!
   Construct a task_epilog_t instance.
   */

<<<<<<< HEAD
  task_epilog_t() = default;
=======
  struct task_epilog_t : public ristra::utils::tuple_walker__<task_epilog_t> {

    /*!
     Construct a task_epilog_t instance.
     */

    task_epilog_t() = default;

    /*!
     FIXME: Need a description.
    
     @tparam T                     The data type referenced by the handle.
     @tparam EXCLUSIVE_PERMISSIONS The permissions required on the exclusive
                                   indices of the index partition.
     @tparam SHARED_PERMISSIONS    The permissions required on the shared
                                   indices of the index partition.
     @tparam GHOST_PERMISSIONS     The permissions required on the ghost
                                   indices of the index partition.
    
     */

    template<
      typename T,
      size_t EXCLUSIVE_PERMISSIONS,
      size_t SHARED_PERMISSIONS,
      size_t GHOST_PERMISSIONS
    >
    void
    handle(
     dense_accessor<
       T,
       EXCLUSIVE_PERMISSIONS,
       SHARED_PERMISSIONS,
       GHOST_PERMISSIONS
     > & a
    )
    {
      auto& h = a.handle;

      // Skip Read Only handles
      if (EXCLUSIVE_PERMISSIONS == ro && SHARED_PERMISSIONS == ro)
        return;

      auto &context = context_t::instance();
      const int my_color = context.color();
      auto &my_coloring_info =
        context.coloring_info(h.index_space).at(my_color);

      auto &field_metadata = context.registered_field_metadata().at(h.fid);

      MPI_Win win = field_metadata.win;

      MPI_Win_post(field_metadata.shared_users_grp, 0, win);
      MPI_Win_start(field_metadata.ghost_owners_grp, 0, win);

      for (auto ghost_owner : my_coloring_info.ghost_owners) {
        MPI_Get(h.ghost_data, 1, field_metadata.origin_types[ghost_owner],
                ghost_owner, 0, 1, field_metadata.target_types[ghost_owner],
                win);
      }
>>>>>>> 0d0d3bf1

  /*!
   FIXME: Need a description.

   @tparam T                     The data type referenced by the handle.
   @tparam EXCLUSIVE_PERMISSIONS The permissions required on the exclusive
                                 indices of the index partition.
   @tparam SHARED_PERMISSIONS    The permissions required on the shared
                                 indices of the index partition.
   @tparam GHOST_PERMISSIONS     The permissions required on the ghost
                                 indices of the index partition.

   */

  template<typename T,
    size_t EXCLUSIVE_PERMISSIONS,
    size_t SHARED_PERMISSIONS,
    size_t GHOST_PERMISSIONS>
  void handle(dense_accessor<T,
    EXCLUSIVE_PERMISSIONS,
    SHARED_PERMISSIONS,
    GHOST_PERMISSIONS> & a) {
    auto & h = a.handle;

    // Skip Read Only handles
    if(EXCLUSIVE_PERMISSIONS == ro && SHARED_PERMISSIONS == ro)
      return;

    auto & context = context_t::instance();
    const int my_color = context.color();
    auto & my_coloring_info = context.coloring_info(h.index_space).at(my_color);

    auto & field_metadata = context.registered_field_metadata().at(h.fid);

    MPI_Win win = field_metadata.win;

    MPI_Win_post(field_metadata.shared_users_grp, 0, win);
    MPI_Win_start(field_metadata.ghost_owners_grp, 0, win);

    for(auto ghost_owner : my_coloring_info.ghost_owners) {
      MPI_Get(h.ghost_data, 1, field_metadata.origin_types[ghost_owner],
        ghost_owner, 0, 1, field_metadata.target_types[ghost_owner], win);
    }

    MPI_Win_complete(win);
    MPI_Win_wait(win);
  } // handle

  template<typename T, size_t PERMISSIONS>
  void handle(global_accessor__<T, PERMISSIONS> & a) {
    auto & h = a.handle;

    // Skip Read Only handles
    if(PERMISSIONS == ro)
      return;

    auto & context = context_t::instance();
    const int my_color = context.color();
    MPI_Bcast(&a.data(), 1, flecsi::utils::mpi_typetraits__<T>::type(), 0,
      MPI_COMM_WORLD);
  } // handle

  template<typename T,
    size_t EXCLUSIVE_PERMISSIONS,
    size_t SHARED_PERMISSIONS,
    size_t GHOST_PERMISSIONS>
  void handle(sparse_accessor<T,
    EXCLUSIVE_PERMISSIONS,
    SHARED_PERMISSIONS,
    GHOST_PERMISSIONS> & a) {
    auto & h = a.handle;

    using offset_t = typename mutator_handle__<T>::offset_t;
    using entry_value_t = typename mutator_handle__<T>::entry_value_t;
    using commit_info_t = typename mutator_handle__<T>::commit_info_t;

    // Skip Read Only handles
    if(EXCLUSIVE_PERMISSIONS == ro && SHARED_PERMISSIONS == ro)
      return;

    auto & context = context_t::instance();
    const int my_color = context.color();
    auto & my_coloring_info = context.coloring_info(h.index_space).at(my_color);
    auto index_coloring = context.coloring(h.index_space);

    auto & sparse_field_metadata =
      context.registered_sparse_field_metadata().at(h.fid);

    entry_value_t * entries = h.entries;
    auto offsets = &(h.offsets)[0];
    auto shared_data = entries + h.reserve;
    auto ghost_data = shared_data + h.num_shared_ * h.max_entries_per_index;

    // Get entry_values
    MPI_Datatype shared_ghost_type;
    MPI_Type_contiguous(sizeof(entry_value_t), MPI_BYTE, &shared_ghost_type);
    MPI_Type_commit(&shared_ghost_type);

    MPI_Win win;
    MPI_Win_create(shared_data,
      sizeof(entry_value_t) * h.num_shared_ * h.max_entries_per_index,
      sizeof(entry_value_t), MPI_INFO_NULL, MPI_COMM_WORLD, &win);

    MPI_Win_post(sparse_field_metadata.shared_users_grp, 0, win);
    MPI_Win_start(sparse_field_metadata.ghost_owners_grp, 0, win);

    int i = 0;
    for(auto & ghost : index_coloring.ghost) {
      clog_rank(warn, 0) << "ghost id: " << ghost.id << ", rank: " << ghost.rank
                         << ", offset: " << ghost.offset << std::endl;
      MPI_Get(&ghost_data[i * h.max_entries_per_index], h.max_entries_per_index,
        shared_ghost_type, ghost.rank, ghost.offset * h.max_entries_per_index,
        h.max_entries_per_index, shared_ghost_type, win);
      i++;
    }

    MPI_Win_complete(win);
    MPI_Win_wait(win);

    MPI_Win_free(&win);

    for(int i = 0; i < h.num_ghost_ * h.max_entries_per_index; i++)
      clog_rank(warn, 0) << "ghost after: " << ghost_data[i].value << std::endl;

    int send_count = 0;
    for(auto & shared : index_coloring.shared) {
      send_count += shared.shared.size();
    }

    // Send/Recv counts in entry_values.
    std::vector<MPI_Request> requests(send_count + h.num_ghost_);
    std::vector<MPI_Status> statuses(send_count + h.num_ghost_);

    std::vector<uint32_t> send_count_buf;
    for(auto & shared : index_coloring.shared) {
      for(auto peer : shared.shared) {
        send_count_buf.push_back(
          offsets[h.num_exclusive_ + shared.offset].count());
      }
    }

    i = 0;
    for(auto & shared : index_coloring.shared) {
      for(auto peer : shared.shared) {
        MPI_Isend(&send_count_buf[i], 1,
          flecsi::utils::mpi_typetraits__<uint32_t>::type(), peer, shared.id,
          MPI_COMM_WORLD, &requests[i]);
        i++;
      }
    }

    std::vector<uint32_t> recv_count_buf(h.num_ghost_);
    i = 0;
    for(auto & ghost : index_coloring.ghost) {
      MPI_Status status;
      MPI_Irecv(&recv_count_buf[i], 1,
        flecsi::utils::mpi_typetraits__<uint32_t>::type(), ghost.rank, ghost.id,
        MPI_COMM_WORLD, &requests[i + send_count]);
      i++;
    }

    MPI_Waitall(send_count + h.num_ghost_, requests.data(), statuses.data());

    for(int i = 0; i < h.num_ghost_; i++) {
      clog_rank(warn, 0) << recv_count_buf[i] << std::endl;
      offsets[h.num_exclusive_ + h.num_shared_ + i].set_count(
        recv_count_buf[i]);
    }
  } // handle

  template<typename T>
  void handle(sparse_mutator<T> & m) {
    auto & h = m.h_;

    using offset_t = typename mutator_handle__<T>::offset_t;
    using entry_value_t = typename mutator_handle__<T>::entry_value_t;
    using commit_info_t = typename mutator_handle__<T>::commit_info_t;

    clog_assert(*h.num_exclusive_insertions <= *h.reserve,
      "sparse exclusive reserve exceed");

    delete h.num_exclusive_insertions;

    entry_value_t * entries =
      reinterpret_cast<entry_value_t *>(&(*h.entries)[0]);

    commit_info_t ci;
    ci.offsets = &(*h.offsets)[0];
    ci.entries[0] = entries;
    ci.entries[1] = entries + *h.reserve;
    ci.entries[2] = ci.entries[1] + h.num_shared() * h.max_entries_per_index();

    h.commit(&ci);

  } // handle

  template<typename T>
  void handle(ragged_mutator<T> & m) {
    handle(reinterpret_cast<sparse_mutator<T> &>(m));
  }

  template<typename T,
    size_t EXCLUSIVE_PERMISSIONS,
    size_t SHARED_PERMISSIONS,
    size_t GHOST_PERMISSIONS>
  void handle(ragged_accessor<T,
    EXCLUSIVE_PERMISSIONS,
    SHARED_PERMISSIONS,
    GHOST_PERMISSIONS> & a) {
    handle(reinterpret_cast<sparse_accessor<T, EXCLUSIVE_PERMISSIONS,
        SHARED_PERMISSIONS, GHOST_PERMISSIONS> &>(a));
  } // handle

  /*!
    This method is called on any task arguments that are not handles, e.g.
    scalars or those that did not need any special handling.
   */
  template<typename T>
  static
    typename std::enable_if_t<!std::is_base_of<dense_accessor_base_t, T>::value>
    handle(T &) {} // handle

}; // struct task_epilog_t

} // namespace execution
} // namespace flecsi<|MERGE_RESOLUTION|>--- conflicted
+++ resolved
@@ -15,11 +15,12 @@
 
 /*! @file */
 
+
 #include <flecsi/data/dense_accessor.h>
+#include <flecsi/data/sparse_accessor.h>
 #include <flecsi/data/ragged_accessor.h>
+#include <flecsi/data/sparse_mutator.h>
 #include <flecsi/data/ragged_mutator.h>
-#include <flecsi/data/sparse_accessor.h>
-#include <flecsi/data/sparse_mutator.h>
 
 /*!
  @file
@@ -32,30 +33,21 @@
 #include <flecsi/data/data.h>
 #include <flecsi/data/dense_accessor.h>
 #include <flecsi/execution/context.h>
-#include <flecsi/utils/mpi_type_traits.h>
+#include <flecsi/coloring/mpi_utils.h>
 
 #include <ristra-utils/utils/tuple_walker.h>
 
 namespace flecsi {
 namespace execution {
 
-/*!
- The task_epilog_t type can be called to walk the task args after the
- task has run. This allows synchronization dependencies to be added
- to the execution flow.
-
- @ingroup execution
- */
-
-struct task_epilog_t : public utils::tuple_walker__<task_epilog_t> {
-
   /*!
-   Construct a task_epilog_t instance.
+   The task_epilog_t type can be called to walk the task args after the
+   task has run. This allows synchronization dependencies to be added
+   to the execution flow.
+  
+   @ingroup execution
    */
 
-<<<<<<< HEAD
-  task_epilog_t() = default;
-=======
   struct task_epilog_t : public ristra::utils::tuple_walker__<task_epilog_t> {
 
     /*!
@@ -116,230 +108,251 @@
                 ghost_owner, 0, 1, field_metadata.target_types[ghost_owner],
                 win);
       }
->>>>>>> 0d0d3bf1
-
-  /*!
-   FIXME: Need a description.
-
-   @tparam T                     The data type referenced by the handle.
-   @tparam EXCLUSIVE_PERMISSIONS The permissions required on the exclusive
-                                 indices of the index partition.
-   @tparam SHARED_PERMISSIONS    The permissions required on the shared
-                                 indices of the index partition.
-   @tparam GHOST_PERMISSIONS     The permissions required on the ghost
-                                 indices of the index partition.
-
-   */
-
-  template<typename T,
-    size_t EXCLUSIVE_PERMISSIONS,
-    size_t SHARED_PERMISSIONS,
-    size_t GHOST_PERMISSIONS>
-  void handle(dense_accessor<T,
-    EXCLUSIVE_PERMISSIONS,
-    SHARED_PERMISSIONS,
-    GHOST_PERMISSIONS> & a) {
-    auto & h = a.handle;
-
-    // Skip Read Only handles
-    if(EXCLUSIVE_PERMISSIONS == ro && SHARED_PERMISSIONS == ro)
-      return;
-
-    auto & context = context_t::instance();
-    const int my_color = context.color();
-    auto & my_coloring_info = context.coloring_info(h.index_space).at(my_color);
-
-    auto & field_metadata = context.registered_field_metadata().at(h.fid);
-
-    MPI_Win win = field_metadata.win;
-
-    MPI_Win_post(field_metadata.shared_users_grp, 0, win);
-    MPI_Win_start(field_metadata.ghost_owners_grp, 0, win);
-
-    for(auto ghost_owner : my_coloring_info.ghost_owners) {
-      MPI_Get(h.ghost_data, 1, field_metadata.origin_types[ghost_owner],
-        ghost_owner, 0, 1, field_metadata.target_types[ghost_owner], win);
+
+      MPI_Win_complete(win);
+      MPI_Win_wait(win);
+    } // handle
+
+
+    template<
+      typename T,
+      size_t PERMISSIONS
+    >
+    void
+    handle(
+     global_accessor__<
+       T,
+       PERMISSIONS
+     > & a
+    )
+    {
+      auto& h = a.handle;
+
+      // Skip Read Only handles
+       if (PERMISSIONS == ro)
+         return;
+
+        auto &context = context_t::instance();
+        const int my_color = context.color();
+        MPI_Bcast(&a.data(), 1, flecsi::coloring::mpi_typetraits__<T>::type(),
+	0,
+        MPI_COMM_WORLD); 
+    } // handle
+
+
+    template<
+      typename T,
+      size_t EXCLUSIVE_PERMISSIONS,
+      size_t SHARED_PERMISSIONS,
+      size_t GHOST_PERMISSIONS
+    >
+    void
+    handle(
+      sparse_accessor <
+      T,
+      EXCLUSIVE_PERMISSIONS,
+      SHARED_PERMISSIONS,
+      GHOST_PERMISSIONS
+      > &a
+    ) {
+      auto &h = a.handle;
+
+      using offset_t = typename mutator_handle__<T>::offset_t;
+      using entry_value_t = typename mutator_handle__<T>::entry_value_t;
+      using commit_info_t = typename mutator_handle__<T>::commit_info_t;
+
+      // Skip Read Only handles
+      if (EXCLUSIVE_PERMISSIONS == ro && SHARED_PERMISSIONS == ro)
+        return;
+
+      auto &context = context_t::instance();
+      const int my_color = context.color();
+      auto &my_coloring_info =
+        context.coloring_info(h.index_space).at(my_color);
+      auto index_coloring = context.coloring(h.index_space);
+
+      auto &sparse_field_metadata =
+        context.registered_sparse_field_metadata().at(h.fid);
+
+      entry_value_t *entries = h.entries;
+      auto offsets = &(h.offsets)[0];
+      auto shared_data = entries + h.reserve;
+      auto ghost_data = shared_data + h.num_shared_ * h.max_entries_per_index;
+
+      // Get entry_values
+      MPI_Datatype shared_ghost_type;
+      MPI_Type_contiguous(
+        sizeof(entry_value_t),
+        MPI_BYTE, &shared_ghost_type);
+      MPI_Type_commit(&shared_ghost_type);
+
+      MPI_Win win;
+      MPI_Win_create(shared_data,
+                     sizeof(entry_value_t) * h.num_shared_ * h.max_entries_per_index,
+                     sizeof(entry_value_t),
+                     MPI_INFO_NULL, MPI_COMM_WORLD,
+                     &win);
+
+      MPI_Win_post(sparse_field_metadata.shared_users_grp, 0, win);
+      MPI_Win_start(sparse_field_metadata.ghost_owners_grp, 0, win);
+
+      int i = 0;
+      for (auto& ghost : index_coloring.ghost) {
+        clog_rank(warn, 0) << "ghost id: " << ghost.id << ", rank: "
+                           << ghost.rank
+                           << ", offset: " << ghost.offset
+                           << std::endl;
+        MPI_Get(&ghost_data[i*h.max_entries_per_index],
+                h.max_entries_per_index,
+                shared_ghost_type,
+                ghost.rank,
+                ghost.offset*h.max_entries_per_index,
+                h.max_entries_per_index,
+                shared_ghost_type,
+                win);
+        i++;
+      }
+
+      MPI_Win_complete(win);
+      MPI_Win_wait(win);
+
+      MPI_Win_free(&win);
+
+      for (int i = 0; i < h.num_ghost_ * h.max_entries_per_index; i++)
+        clog_rank(warn, 0) << "ghost after: " << ghost_data[i].value << std::endl;
+
+      int send_count = 0;
+      for (auto& shared : index_coloring.shared) {
+        send_count += shared.shared.size();
+      }
+
+      // Send/Recv counts in entry_values.
+      std::vector<MPI_Request> requests(send_count + h.num_ghost_);
+      std::vector<MPI_Status> statuses(send_count + h.num_ghost_);
+
+      std::vector<uint32_t> send_count_buf;
+      for (auto& shared : index_coloring.shared) {
+        for (auto peer : shared.shared) {
+          send_count_buf.push_back(offsets[h.num_exclusive_ + shared.offset].count());
+        }
+      }
+
+      i = 0;
+      for (auto& shared : index_coloring.shared) {
+        for (auto peer : shared.shared) {
+          MPI_Isend(&send_count_buf[i],
+                    1,
+                    flecsi::coloring::mpi_typetraits__<uint32_t>::type(),
+                    peer, shared.id, MPI_COMM_WORLD, &requests[i]);
+          i++;
+        }
+      }
+
+      std::vector<uint32_t> recv_count_buf(h.num_ghost_);
+      i = 0;
+      for (auto& ghost : index_coloring.ghost) {
+        MPI_Status status;
+        MPI_Irecv(&recv_count_buf[i],
+                  1,
+                  flecsi::coloring::mpi_typetraits__<uint32_t>::type(),
+                  ghost.rank, ghost.id, MPI_COMM_WORLD, &requests[i+send_count]);
+        i++;
+      }
+
+      MPI_Waitall(send_count + h.num_ghost_,
+                  requests.data(),
+                  statuses.data());
+
+      for (int i = 0; i < h.num_ghost_; i++) {
+        clog_rank(warn, 0) << recv_count_buf[i] << std::endl;
+        offsets[h.num_exclusive_ + h.num_shared_ + i].set_count(recv_count_buf[i]);
+      }
+    } // handle
+
+    template<
+      typename T
+    >
+    void
+    handle(
+      sparse_mutator<
+      T
+      > &m
+    ) {
+      auto &h = m.h_;
+
+      using offset_t = typename mutator_handle__<T>::offset_t;
+      using entry_value_t = typename mutator_handle__<T>::entry_value_t;
+      using commit_info_t = typename mutator_handle__<T>::commit_info_t;
+
+      clog_assert(*h.num_exclusive_insertions <= *h.reserve,
+                  "sparse exclusive reserve exceed");
+
+      delete h.num_exclusive_insertions;
+
+      entry_value_t *entries =
+        reinterpret_cast<entry_value_t *>(&(*h.entries)[0]);
+
+      commit_info_t ci;
+      ci.offsets = &(*h.offsets)[0];
+      ci.entries[0] = entries;
+      ci.entries[1] = entries + *h.reserve;
+      ci.entries[2] =
+        ci.entries[1] + h.num_shared() * h.max_entries_per_index();
+
+      h.commit(&ci);
+
+    } // handle
+
+    template<
+      typename T
+    >
+    void
+    handle(
+      ragged_mutator<
+        T
+      > & m
+    )
+    {
+      handle(reinterpret_cast<sparse_mutator<T>&>(m));
     }
 
-    MPI_Win_complete(win);
-    MPI_Win_wait(win);
-  } // handle
-
-  template<typename T, size_t PERMISSIONS>
-  void handle(global_accessor__<T, PERMISSIONS> & a) {
-    auto & h = a.handle;
-
-    // Skip Read Only handles
-    if(PERMISSIONS == ro)
-      return;
-
-    auto & context = context_t::instance();
-    const int my_color = context.color();
-    MPI_Bcast(&a.data(), 1, flecsi::utils::mpi_typetraits__<T>::type(), 0,
-      MPI_COMM_WORLD);
-  } // handle
-
-  template<typename T,
-    size_t EXCLUSIVE_PERMISSIONS,
-    size_t SHARED_PERMISSIONS,
-    size_t GHOST_PERMISSIONS>
-  void handle(sparse_accessor<T,
-    EXCLUSIVE_PERMISSIONS,
-    SHARED_PERMISSIONS,
-    GHOST_PERMISSIONS> & a) {
-    auto & h = a.handle;
-
-    using offset_t = typename mutator_handle__<T>::offset_t;
-    using entry_value_t = typename mutator_handle__<T>::entry_value_t;
-    using commit_info_t = typename mutator_handle__<T>::commit_info_t;
-
-    // Skip Read Only handles
-    if(EXCLUSIVE_PERMISSIONS == ro && SHARED_PERMISSIONS == ro)
-      return;
-
-    auto & context = context_t::instance();
-    const int my_color = context.color();
-    auto & my_coloring_info = context.coloring_info(h.index_space).at(my_color);
-    auto index_coloring = context.coloring(h.index_space);
-
-    auto & sparse_field_metadata =
-      context.registered_sparse_field_metadata().at(h.fid);
-
-    entry_value_t * entries = h.entries;
-    auto offsets = &(h.offsets)[0];
-    auto shared_data = entries + h.reserve;
-    auto ghost_data = shared_data + h.num_shared_ * h.max_entries_per_index;
-
-    // Get entry_values
-    MPI_Datatype shared_ghost_type;
-    MPI_Type_contiguous(sizeof(entry_value_t), MPI_BYTE, &shared_ghost_type);
-    MPI_Type_commit(&shared_ghost_type);
-
-    MPI_Win win;
-    MPI_Win_create(shared_data,
-      sizeof(entry_value_t) * h.num_shared_ * h.max_entries_per_index,
-      sizeof(entry_value_t), MPI_INFO_NULL, MPI_COMM_WORLD, &win);
-
-    MPI_Win_post(sparse_field_metadata.shared_users_grp, 0, win);
-    MPI_Win_start(sparse_field_metadata.ghost_owners_grp, 0, win);
-
-    int i = 0;
-    for(auto & ghost : index_coloring.ghost) {
-      clog_rank(warn, 0) << "ghost id: " << ghost.id << ", rank: " << ghost.rank
-                         << ", offset: " << ghost.offset << std::endl;
-      MPI_Get(&ghost_data[i * h.max_entries_per_index], h.max_entries_per_index,
-        shared_ghost_type, ghost.rank, ghost.offset * h.max_entries_per_index,
-        h.max_entries_per_index, shared_ghost_type, win);
-      i++;
-    }
-
-    MPI_Win_complete(win);
-    MPI_Win_wait(win);
-
-    MPI_Win_free(&win);
-
-    for(int i = 0; i < h.num_ghost_ * h.max_entries_per_index; i++)
-      clog_rank(warn, 0) << "ghost after: " << ghost_data[i].value << std::endl;
-
-    int send_count = 0;
-    for(auto & shared : index_coloring.shared) {
-      send_count += shared.shared.size();
-    }
-
-    // Send/Recv counts in entry_values.
-    std::vector<MPI_Request> requests(send_count + h.num_ghost_);
-    std::vector<MPI_Status> statuses(send_count + h.num_ghost_);
-
-    std::vector<uint32_t> send_count_buf;
-    for(auto & shared : index_coloring.shared) {
-      for(auto peer : shared.shared) {
-        send_count_buf.push_back(
-          offsets[h.num_exclusive_ + shared.offset].count());
-      }
-    }
-
-    i = 0;
-    for(auto & shared : index_coloring.shared) {
-      for(auto peer : shared.shared) {
-        MPI_Isend(&send_count_buf[i], 1,
-          flecsi::utils::mpi_typetraits__<uint32_t>::type(), peer, shared.id,
-          MPI_COMM_WORLD, &requests[i]);
-        i++;
-      }
-    }
-
-    std::vector<uint32_t> recv_count_buf(h.num_ghost_);
-    i = 0;
-    for(auto & ghost : index_coloring.ghost) {
-      MPI_Status status;
-      MPI_Irecv(&recv_count_buf[i], 1,
-        flecsi::utils::mpi_typetraits__<uint32_t>::type(), ghost.rank, ghost.id,
-        MPI_COMM_WORLD, &requests[i + send_count]);
-      i++;
-    }
-
-    MPI_Waitall(send_count + h.num_ghost_, requests.data(), statuses.data());
-
-    for(int i = 0; i < h.num_ghost_; i++) {
-      clog_rank(warn, 0) << recv_count_buf[i] << std::endl;
-      offsets[h.num_exclusive_ + h.num_shared_ + i].set_count(
-        recv_count_buf[i]);
-    }
-  } // handle
-
-  template<typename T>
-  void handle(sparse_mutator<T> & m) {
-    auto & h = m.h_;
-
-    using offset_t = typename mutator_handle__<T>::offset_t;
-    using entry_value_t = typename mutator_handle__<T>::entry_value_t;
-    using commit_info_t = typename mutator_handle__<T>::commit_info_t;
-
-    clog_assert(*h.num_exclusive_insertions <= *h.reserve,
-      "sparse exclusive reserve exceed");
-
-    delete h.num_exclusive_insertions;
-
-    entry_value_t * entries =
-      reinterpret_cast<entry_value_t *>(&(*h.entries)[0]);
-
-    commit_info_t ci;
-    ci.offsets = &(*h.offsets)[0];
-    ci.entries[0] = entries;
-    ci.entries[1] = entries + *h.reserve;
-    ci.entries[2] = ci.entries[1] + h.num_shared() * h.max_entries_per_index();
-
-    h.commit(&ci);
-
-  } // handle
-
-  template<typename T>
-  void handle(ragged_mutator<T> & m) {
-    handle(reinterpret_cast<sparse_mutator<T> &>(m));
-  }
-
-  template<typename T,
-    size_t EXCLUSIVE_PERMISSIONS,
-    size_t SHARED_PERMISSIONS,
-    size_t GHOST_PERMISSIONS>
-  void handle(ragged_accessor<T,
-    EXCLUSIVE_PERMISSIONS,
-    SHARED_PERMISSIONS,
-    GHOST_PERMISSIONS> & a) {
-    handle(reinterpret_cast<sparse_accessor<T, EXCLUSIVE_PERMISSIONS,
-        SHARED_PERMISSIONS, GHOST_PERMISSIONS> &>(a));
-  } // handle
-
-  /*!
-    This method is called on any task arguments that are not handles, e.g.
-    scalars or those that did not need any special handling.
-   */
-  template<typename T>
-  static
-    typename std::enable_if_t<!std::is_base_of<dense_accessor_base_t, T>::value>
-    handle(T &) {} // handle
-
-}; // struct task_epilog_t
+    template<
+      typename T,
+      size_t EXCLUSIVE_PERMISSIONS,
+      size_t SHARED_PERMISSIONS,
+      size_t GHOST_PERMISSIONS
+    >
+    void
+    handle(
+      ragged_accessor<
+        T,
+        EXCLUSIVE_PERMISSIONS,
+        SHARED_PERMISSIONS,
+        GHOST_PERMISSIONS
+      > & a
+    )
+    {
+      handle(reinterpret_cast<sparse_accessor<
+        T, EXCLUSIVE_PERMISSIONS, SHARED_PERMISSIONS, GHOST_PERMISSIONS>&>(a));
+    } // handle
+
+    /*!
+      This method is called on any task arguments that are not handles, e.g.
+      scalars or those that did not need any special handling.
+     */
+    template<
+      typename T
+    >
+    static
+    typename
+    std::enable_if_t<!std::is_base_of<dense_accessor_base_t, T>::value>
+    handle(
+      T&
+    )
+    {
+    } // handle
+
+  }; // struct task_epilog_t
 
 } // namespace execution
 } // namespace flecsi