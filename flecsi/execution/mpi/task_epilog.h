/*
    @@@@@@@@  @@           @@@@@@   @@@@@@@@ @@
   /@@/////  /@@          @@////@@ @@////// /@@
   /@@       /@@  @@@@@  @@    // /@@       /@@
   /@@@@@@@  /@@ @@///@@/@@       /@@@@@@@@@/@@
   /@@////   /@@/@@@@@@@/@@       ////////@@/@@
   /@@       /@@/@@//// //@@    @@       /@@/@@
   /@@       @@@//@@@@@@ //@@@@@@  @@@@@@@@ /@@
   //       ///  //////   //////  ////////  //

   Copyright (c) 2016, Los Alamos National Security, LLC
   All rights reserved.
                                                                              */
#pragma once

/*! @file */

#include <flecsi/data/dense_accessor.h>
#include <flecsi/data/ragged_accessor.h>
#include <flecsi/data/ragged_mutator.h>
#include <flecsi/data/sparse_accessor.h>
#include <flecsi/data/sparse_mutator.h>

/*!
 @file
 @date Initial file creation: May 19, 2017
 */

#include <vector>

#include "mpi.h"
#include <flecsi/coloring/mpi_utils.h>
#include <flecsi/data/data.h>
#include <flecsi/data/dense_accessor.h>
#include <flecsi/execution/context.h>

#include <ristra-utils/utils/tuple_walker.h>

namespace flecsi {
namespace execution {

/*!
 The task_epilog_t type can be called to walk the task args after the
 task has run. This allows synchronization dependencies to be added
 to the execution flow.

 @ingroup execution
 */

struct task_epilog_t : public utils::tuple_walker__<task_epilog_t> {

  /*!
   Construct a task_epilog_t instance.
   */

<<<<<<< HEAD
  struct task_epilog_t : public ristra::utils::tuple_walker__<task_epilog_t> {
=======
  task_epilog_t() = default;
>>>>>>> 32dadddf

  /*!
   FIXME: Need a description.

   @tparam T                     The data type referenced by the handle.
   @tparam EXCLUSIVE_PERMISSIONS The permissions required on the exclusive
                                 indices of the index partition.
   @tparam SHARED_PERMISSIONS    The permissions required on the shared
                                 indices of the index partition.
   @tparam GHOST_PERMISSIONS     The permissions required on the ghost
                                 indices of the index partition.

   */

  template<
      typename T,
      size_t EXCLUSIVE_PERMISSIONS,
      size_t SHARED_PERMISSIONS,
      size_t GHOST_PERMISSIONS>
  void handle(dense_accessor<
              T,
              EXCLUSIVE_PERMISSIONS,
              SHARED_PERMISSIONS,
              GHOST_PERMISSIONS> & a) {
    auto & h = a.handle;

    // Skip Read Only handles
    if (EXCLUSIVE_PERMISSIONS == ro && SHARED_PERMISSIONS == ro)
      return;

    auto & context = context_t::instance();
    const int my_color = context.color();
    auto & my_coloring_info = context.coloring_info(h.index_space).at(my_color);

    auto & field_metadata = context.registered_field_metadata().at(h.fid);

    MPI_Win win = field_metadata.win;

    MPI_Win_post(field_metadata.shared_users_grp, 0, win);
    MPI_Win_start(field_metadata.ghost_owners_grp, 0, win);

    for (auto ghost_owner : my_coloring_info.ghost_owners) {
      MPI_Get(
          h.ghost_data, 1, field_metadata.origin_types[ghost_owner],
          ghost_owner, 0, 1, field_metadata.target_types[ghost_owner], win);
    }

    MPI_Win_complete(win);
    MPI_Win_wait(win);
  } // handle

  template<typename T, size_t PERMISSIONS>
  void handle(global_accessor__<T, PERMISSIONS> & a) {
    auto & h = a.handle;

    // Skip Read Only handles
    if (PERMISSIONS == ro)
      return;

    auto & context = context_t::instance();
    const int my_color = context.color();
    MPI_Bcast(
        &a.data(), 1, flecsi::coloring::mpi_typetraits__<T>::type(), 0,
        MPI_COMM_WORLD);
  } // handle

  template<
      typename T,
      size_t EXCLUSIVE_PERMISSIONS,
      size_t SHARED_PERMISSIONS,
      size_t GHOST_PERMISSIONS>
  void handle(sparse_accessor<
              T,
              EXCLUSIVE_PERMISSIONS,
              SHARED_PERMISSIONS,
              GHOST_PERMISSIONS> & a) {
    auto & h = a.handle;

    using offset_t = typename mutator_handle__<T>::offset_t;
    using entry_value_t = typename mutator_handle__<T>::entry_value_t;
    using commit_info_t = typename mutator_handle__<T>::commit_info_t;

    // Skip Read Only handles
    if (EXCLUSIVE_PERMISSIONS == ro && SHARED_PERMISSIONS == ro)
      return;

    auto & context = context_t::instance();
    const int my_color = context.color();
    auto & my_coloring_info = context.coloring_info(h.index_space).at(my_color);
    auto index_coloring = context.coloring(h.index_space);

    auto & sparse_field_metadata =
        context.registered_sparse_field_metadata().at(h.fid);

    entry_value_t * entries = h.entries;
    auto offsets = &(h.offsets)[0];
    auto shared_data = entries + h.reserve;
    auto ghost_data = shared_data + h.num_shared_ * h.max_entries_per_index;

    // Get entry_values
    MPI_Datatype shared_ghost_type;
    MPI_Type_contiguous(sizeof(entry_value_t), MPI_BYTE, &shared_ghost_type);
    MPI_Type_commit(&shared_ghost_type);

    MPI_Win win;
    MPI_Win_create(
        shared_data,
        sizeof(entry_value_t) * h.num_shared_ * h.max_entries_per_index,
        sizeof(entry_value_t), MPI_INFO_NULL, MPI_COMM_WORLD, &win);

    MPI_Win_post(sparse_field_metadata.shared_users_grp, 0, win);
    MPI_Win_start(sparse_field_metadata.ghost_owners_grp, 0, win);

    int i = 0;
    for (auto & ghost : index_coloring.ghost) {
      clog_rank(warn, 0) << "ghost id: " << ghost.id << ", rank: " << ghost.rank
                         << ", offset: " << ghost.offset << std::endl;
      MPI_Get(
          &ghost_data[i * h.max_entries_per_index], h.max_entries_per_index,
          shared_ghost_type, ghost.rank, ghost.offset * h.max_entries_per_index,
          h.max_entries_per_index, shared_ghost_type, win);
      i++;
    }

    MPI_Win_complete(win);
    MPI_Win_wait(win);

    MPI_Win_free(&win);

    for (int i = 0; i < h.num_ghost_ * h.max_entries_per_index; i++)
      clog_rank(warn, 0) << "ghost after: " << ghost_data[i].value << std::endl;

    int send_count = 0;
    for (auto & shared : index_coloring.shared) {
      send_count += shared.shared.size();
    }

    // Send/Recv counts in entry_values.
    std::vector<MPI_Request> requests(send_count + h.num_ghost_);
    std::vector<MPI_Status> statuses(send_count + h.num_ghost_);

    std::vector<uint32_t> send_count_buf;
    for (auto & shared : index_coloring.shared) {
      for (auto peer : shared.shared) {
        send_count_buf.push_back(
            offsets[h.num_exclusive_ + shared.offset].count());
      }
    }

    i = 0;
    for (auto & shared : index_coloring.shared) {
      for (auto peer : shared.shared) {
        MPI_Isend(
            &send_count_buf[i], 1,
            flecsi::coloring::mpi_typetraits__<uint32_t>::type(), peer,
            shared.id, MPI_COMM_WORLD, &requests[i]);
        i++;
      }
    }

    std::vector<uint32_t> recv_count_buf(h.num_ghost_);
    i = 0;
    for (auto & ghost : index_coloring.ghost) {
      MPI_Status status;
      MPI_Irecv(
          &recv_count_buf[i], 1,
          flecsi::coloring::mpi_typetraits__<uint32_t>::type(), ghost.rank,
          ghost.id, MPI_COMM_WORLD, &requests[i + send_count]);
      i++;
    }

    MPI_Waitall(send_count + h.num_ghost_, requests.data(), statuses.data());

    for (int i = 0; i < h.num_ghost_; i++) {
      clog_rank(warn, 0) << recv_count_buf[i] << std::endl;
      offsets[h.num_exclusive_ + h.num_shared_ + i].set_count(
          recv_count_buf[i]);
    }
  } // handle

  template<typename T>
  void handle(sparse_mutator<T> & m) {
    auto & h = m.h_;

    using offset_t = typename mutator_handle__<T>::offset_t;
    using entry_value_t = typename mutator_handle__<T>::entry_value_t;
    using commit_info_t = typename mutator_handle__<T>::commit_info_t;

    clog_assert(
        *h.num_exclusive_insertions <= *h.reserve,
        "sparse exclusive reserve exceed");

    // this segfaults if we try to use a sparse mutator more than once
    // delete h.num_exclusive_insertions;

    entry_value_t * entries =
        reinterpret_cast<entry_value_t *>(&(*h.entries)[0]);

    commit_info_t ci;
    ci.offsets = &(*h.offsets)[0];
    ci.entries[0] = entries;
    ci.entries[1] = entries + *h.reserve;
    ci.entries[2] = ci.entries[1] + h.num_shared() * h.max_entries_per_index();

    h.commit(&ci);

  } // handle

  template<typename T>
  void handle(ragged_mutator<T> & m) {
    handle(reinterpret_cast<sparse_mutator<T> &>(m));
  }

  template<
      typename T,
      size_t EXCLUSIVE_PERMISSIONS,
      size_t SHARED_PERMISSIONS,
      size_t GHOST_PERMISSIONS>
  void handle(ragged_accessor<
              T,
              EXCLUSIVE_PERMISSIONS,
              SHARED_PERMISSIONS,
              GHOST_PERMISSIONS> & a) {
    handle(
        reinterpret_cast<sparse_accessor<
            T, EXCLUSIVE_PERMISSIONS, SHARED_PERMISSIONS, GHOST_PERMISSIONS> &>(
            a));
  } // handle

  /*!
    This method is called on any task arguments that are not handles, e.g.
    scalars or those that did not need any special handling.
   */
  template<typename T>
  static typename std::enable_if_t<
      !std::is_base_of<dense_accessor_base_t, T>::value>
  handle(T &) {} // handle

}; // struct task_epilog_t

} // namespace execution
} // namespace flecsi<|MERGE_RESOLUTION|>--- conflicted
+++ resolved
@@ -47,17 +47,13 @@
  @ingroup execution
  */
 
-struct task_epilog_t : public utils::tuple_walker__<task_epilog_t> {
+struct task_epilog_t : public ristra::utils::tuple_walker__<task_epilog_t> {
 
   /*!
    Construct a task_epilog_t instance.
    */
 
-<<<<<<< HEAD
-  struct task_epilog_t : public ristra::utils::tuple_walker__<task_epilog_t> {
-=======
   task_epilog_t() = default;
->>>>>>> 32dadddf
 
   /*!
    FIXME: Need a description.
