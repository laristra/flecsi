--- conflicted
+++ resolved
@@ -43,76 +43,6 @@
   {
   } // handle
 
-//  template<
-//    typename T,
-//    size_t EXCLUSIVE_PERMISSIONS,
-//    size_t SHARED_PERMISSIONS,
-//    size_t GHOST_PERMISSIONS
-//  >
-//  void
-//  handle(
-//    sparse_accessor<
-//      T,
-//      EXCLUSIVE_PERMISSIONS,
-//      SHARED_PERMISSIONS,
-//      GHOST_PERMISSIONS
-//    > & a
-//  )
-//  {
-//
-//  } // handle
-  template<
-    typename T,
-    size_t EXCLUSIVE_PERMISSIONS,
-    size_t SHARED_PERMISSIONS,
-    size_t GHOST_PERMISSIONS
-  >
-  void
-  handle(
-//    sparse_accessor<
-//    T,
-//    EXCLUSIVE_PERMISSIONS,
-//    SHARED_PERMISSIONS,
-//    GHOST_PERMISSIONS
-//    > & a
-    mutator<
-    T
-    > & m
-  )
-  {
-    auto& h = m.h_;
-
-    // Skip Read Only handles
-    if (EXCLUSIVE_PERMISSIONS == ro && SHARED_PERMISSIONS == ro)
-      return;
-
-    auto& context = context_t::instance();
-    const int my_color = context.color();
-    auto& my_coloring_info =
-      context.coloring_info(h.index_space).at(my_color);
-
-    auto& sparse_field_metadata =
-      context.registered_sparse_field_metadata().at(h.fid);
-
-    MPI_Win win = sparse_field_metadata.win;
-
-    MPI_Win_post(sparse_field_metadata.shared_users_grp, 0, win);
-    MPI_Win_start(sparse_field_metadata.ghost_owners_grp, 0, win);
-
-    for (auto ghost_owner : my_coloring_info.ghost_owners) {
-      MPI_Get(h.entries + (h.reserve + h.num_shared_) *  (sizeof(size_t) +
-                sizeof(T)), 1,
-              sparse_field_metadata.origin_types[ghost_owner],
-              ghost_owner, 0, 1,
-              sparse_field_metadata.target_types[ghost_owner],
-              win);
-    }
-
-    MPI_Win_complete(win);
-    MPI_Win_wait(win);
-
-  } // handle
-
   template<
     typename T,
     size_t EXCLUSIVE_PERMISSIONS,
@@ -151,78 +81,6 @@
     h.delete_storage();
   } // handle
 
-<<<<<<< HEAD
-=======
-  template<
-    typename T
-  >
-  void
-  handle(
-    sparse_mutator<
-      T
-    > & m
-  )
-  {
-    auto& h = m.h_;
-
-    using offset_t = typename mutator_handle__<T>::offset_t;
-    using entry_value_t = typename mutator_handle__<T>::entry_value_t;
-    using commit_info_t = typename mutator_handle__<T>::commit_info_t;
-
-    size_t free_reserve = *h.reserve - *h.num_exclusive_entries;
-
-    if(*h.num_exclusive_insertions > free_reserve){
-      size_t old_exclusive_entries = *h.num_exclusive_entries;
-      size_t old_reserve = *h.reserve;
-
-      size_t needed = *h.num_exclusive_insertions - free_reserve;
-
-      *h.num_exclusive_entries += *h.num_exclusive_insertions;
-      *h.reserve += std::max(h.reserve_chunk, needed);
-
-      constexpr size_t entry_value_size = sizeof(size_t) + sizeof(T);
-
-      size_t n = h.num_shared() + h.num_ghost();
-
-      size_t count = *h.reserve + n * h.max_entries_per_index();
-
-      h.entries->resize(count * entry_value_size);
-
-      entry_value_t* tmp = new entry_value_t[n * h.max_entries_per_index()];
-
-      size_t bytes = n * h.max_entries_per_index() * entry_value_size;
-
-      std::memcpy(tmp, &(*h.entries)[0] + old_reserve * 
-        entry_value_size, bytes);
-
-      std::memcpy(&(*h.entries)[0] + *h.reserve *
-        entry_value_size, tmp, bytes);
-
-      delete[] tmp;
-      
-      size_t ne = h.num_exclusive();
-
-      for(size_t i = 0; i < n; ++i){
-        offset_t& oi = (*h.offsets)[i + ne];
-        oi.set_offset(*h.reserve + i * h.max_entries_per_index());
-      }
-    }
-
-    delete h.num_exclusive_insertions;
-
-    entry_value_t* entries = 
-      reinterpret_cast<entry_value_t*>(&(*h.entries)[0]);
-
-    commit_info_t ci;
-    ci.offsets = &(*h.offsets)[0];
-    ci.entries[0] = entries;
-    ci.entries[1] = entries + *h.reserve;
-    ci.entries[2] = ci.entries[1] + h.num_shared() * h.max_entries_per_index();
-
-    h.commit(&ci);
-
-  } // handle
->>>>>>> ec1b25d7
 
   template<
     typename T
