/*
    @@@@@@@@  @@           @@@@@@   @@@@@@@@ @@
   /@@/////  /@@          @@////@@ @@////// /@@
   /@@       /@@  @@@@@  @@    // /@@       /@@
   /@@@@@@@  /@@ @@///@@/@@       /@@@@@@@@@/@@
   /@@////   /@@/@@@@@@@/@@       ////////@@/@@
   /@@       /@@/@@//// //@@    @@       /@@/@@
   /@@       @@@//@@@@@@ //@@@@@@  @@@@@@@@ /@@
   //       ///  //////   //////  ////////  //

   Copyright (c) 2016, Los Alamos National Security, LLC
   All rights reserved.
                                                                              */
#pragma once

/*! @file */

#include <algorithm>
#include <cstddef>
#include <functional>
#include <map>
#include <unordered_map>

#include <cinchlog.h>

#include <flecsi/coloring/adjacency_types.h>
#include <flecsi/coloring/coloring_types.h>
#include <flecsi/coloring/index_coloring.h>
#include <flecsi/execution/common/execution_state.h>
#include <flecsi/execution/global_object_wrapper.h>
#include <flecsi/runtime/types.h>
#include <flecsi/utils/const_string.h>
#include <flecsi/utils/simple_id.h>

clog_register_tag(context);

namespace flecsi {
namespace execution {

/*!
  The context__ type provides a high-level runtime context interface that
  is implemented by the given context policy.

  @tparam CONTEXT_POLICY The backend context policy.

  @ingroup execution
 */

template<class CONTEXT_POLICY>
struct context__ : public CONTEXT_POLICY {
  using index_coloring_t = flecsi::coloring::index_coloring_t;
  using coloring_info_t = flecsi::coloring::coloring_info_t;
  using set_coloring_info_t = flecsi::coloring::set_coloring_info_t;
  using adjacency_info_t = flecsi::coloring::adjacency_info_t;

  /*!
    Adjacency triple: index space, from index space, to index space
   */

  using adjacency_triple_t = std::tuple<size_t, size_t, size_t>;

  /*!
    Gathers info about registered data fields.
   */

  struct field_info_t {
    size_t data_client_hash;
    size_t storage_class;
    size_t size;
    size_t namespace_hash;
    size_t name_hash;
    size_t versions;
    field_id_t fid;
    size_t index_space;
    size_t key;
  }; // struct field_info_t

  /*!
    Gathers info about sparse index spaces.
   */
  struct sparse_index_space_info_t {
    size_t index_space;
    size_t reserve_chunk;
    size_t max_entries_per_index;
    size_t max_exclusive_entries;
  };

  struct index_subspace_info_t {
    size_t index_subspace;
    size_t capacity;
    size_t size = 0;
  };

  /*!
    Structure needed to initialize a set topology.
   */
  struct set_index_space_info_t {
    /*!
      Gathers info about set topology index spaces per color.
     */
    struct color_info_t {
      size_t main_capacity;
      size_t active_migrate_capacity;
    };

    // key = color
    using color_info_map_t = std::unordered_map<size_t, color_info_t>;

    color_info_map_t color_info_map;
  };

  //--------------------------------------------------------------------------//
  // Field info map for fields in SPMD task, key1 =
  //   (data client hash, index space), key2 = fid
  //--------------------------------------------------------------------------//

  using field_info_map_t =
      std::map<std::pair<size_t, size_t>, std::map<field_id_t, field_info_t>>;

  //--------------------------------------------------------------------------//
  // Object interface.
  //--------------------------------------------------------------------------//

  template<size_t NAMESPACE_HASH, size_t INDEX, typename OBJECT_TYPE>
  bool register_global_object() {
    size_t KEY = NAMESPACE_HASH ^ INDEX;

    using wrapper_t = global_object_wrapper__<OBJECT_TYPE>;

    std::get<0>(global_object_registry_[KEY]) = {};
    std::get<1>(global_object_registry_[KEY]) = &wrapper_t::cleanup;

    return true;
  } // register_global_object

  template<size_t NAMESPACE_HASH, typename OBJECT_TYPE>
  bool set_global_object(size_t index, OBJECT_TYPE * obj) {
    size_t KEY = NAMESPACE_HASH ^ index;
    assert(global_object_registry_.find(KEY) != global_object_registry_.end());
    std::get<0>(global_object_registry_[KEY]) =
        reinterpret_cast<uintptr_t>(obj);
    return true;
  } // set_global_object

  template<size_t NAMESPACE_HASH, typename OBJECT_TYPE, typename... ARGS>
  bool initialize_global_object(size_t index, ARGS &&... args) {
    size_t KEY = NAMESPACE_HASH ^ index;
    assert(global_object_registry_.find(KEY) != global_object_registry_.end());
    std::get<0>(global_object_registry_[KEY]) = reinterpret_cast<uintptr_t>(
        new OBJECT_TYPE(std::forward<ARGS>(args)...));
    return true;
  } // new_global_object

  template<size_t NAMESPACE_HASH, typename OBJECT_TYPE>
  OBJECT_TYPE * get_global_object(size_t index) {
    size_t KEY = NAMESPACE_HASH ^ index;
    assert(global_object_registry_.find(KEY) != global_object_registry_.end());
    return reinterpret_cast<OBJECT_TYPE *>(
        std::get<0>(global_object_registry_[KEY]));
  } // get_global_object

  //--------------------------------------------------------------------------//
  // Function interface.
  //--------------------------------------------------------------------------//

  /*!
    FIXME: This interface needs to be updated.
   */

  template<
      size_t KEY,
      typename RETURN,
      typename ARG_TUPLE,
      RETURN (*FUNCTION)(ARG_TUPLE)>
  bool register_function() {
    clog_assert(
        function_registry_.find(KEY) == function_registry_.end(),
        "function has already been registered");

    const std::size_t addr = reinterpret_cast<std::size_t>(FUNCTION);
    clog(info) << "Registering function: " << addr << std::endl;

    function_registry_[KEY] = reinterpret_cast<void *>(FUNCTION);
    return true;
  } // register_function

  /*!
    FIXME: Add description.
   */

  void * function(size_t key) {
    return function_registry_[key];
  } // function

  /*!
    Meyer's singleton instance.

    @return The single instance of this type.
   */

  static context__ & instance() {
    static context__ context;
    return context;
  } // instance

  /*!
    Return the color for which the context was initialized.
   */

  size_t color() const {
    return CONTEXT_POLICY::color();
  } // color

  /*!
    Return the number of colors.
   */

  size_t colors() const {
    return CONTEXT_POLICY::colors();
  } // color

  /*!
    Add an index map. This map can be used to go between mesh and locally
    compacted index spaces.

    @param index_space The map key.
    @param index_map   The map to add.
   */

  void add_index_map(size_t index_space, std::map<size_t, size_t> & index_map) {
    index_map_[index_space] = index_map;

    for (auto i : index_map) {
      reverse_index_map_[index_space][i.second] = i.first;
    } // for
  } // add_index_map

  /*!
    Return the index map associated with the given index space.

    @param index_space The map key.
   */

  auto & index_map(size_t index_space) {
    auto it = index_map_.find(index_space);
    clog_assert(it != index_map_.end(), "invalid index space");

    return it->second;
  } // index_map

  /*!
    \todo DOCUMENT!
   */

  const auto & index_map(size_t index_space) const {
    auto it = index_map_.find(index_space);
    clog_assert(it != index_map_.end(), "invalid index space");

    return it->second;
  } // index_map

  /*!
    Register set topology index space sizes and other needed metadata.
   */

  void
  add_set_index_space(size_t index_space, const set_index_space_info_t & info) {
    auto itr = set_index_space_map_.insert({index_space, info});
    clog_assert(itr->second, "set index space exists: " << index_space);
  }

  const auto & set_index_space_map() const {
    return set_index_space_map_;
  }

  void set_sparse_index_space_info(
      size_t index_space,
      const sparse_index_space_info_t & info) {
    sparse_index_space_info_map_.emplace(index_space, info);
  }

  /*!
    Return the map of sparse index space info.
   */

  const auto & sparse_index_space_info_map() const {
    return sparse_index_space_info_map_;
  }

  const auto & cis_to_gis_map(size_t index_space) const {
    return cis_to_gis_map_.at(index_space);
  }

  /*!
    \todo DOCUMENT!
   */

  auto & cis_to_gis_map(size_t index_space) {
    return cis_to_gis_map_[index_space];
  }

  /*!
    \todo DOCUMENT!
   */

  const auto & gis_to_cis_map(size_t index_space) const {
    return gis_to_cis_map_.at(index_space);
  }

  /*!
    \todo DOCUMENT!
   */

  auto & gis_to_cis_map(size_t index_space) {
    return gis_to_cis_map_[index_space];
  }

  /*!
    Return the index map associated with the given index space.

    @param index_space The map key.
   */

  auto & reverse_index_map(size_t index_space) {
    auto it = reverse_index_map_.find(index_space);
    clog_assert(it != reverse_index_map_.end(), "invalid index space");

    return it->second;
  } // reverse_index_map

  /*!
    \todo DOCUMENT!
   */

  const auto & reverse_index_map(size_t index_space) const {
    auto it = reverse_index_map_.find(index_space);
    clog_assert(it != reverse_index_map_.end(), "invalid index space");

    return it->second;
  } // reverse_index_map

  //--------------------------------------------------------------------------//
  // Intermediate mapping interface.
  //--------------------------------------------------------------------------//

  /*!
    Return a reference to the intermediate mapping.
    This map can be used to go between mesh and
    locally compacted index spaces for intermediate entities.

    @param dimension        The entity dimension.
    @param domain           The entity domain.
    @return The map to add.
   */

  auto & intermediate_map(size_t dimension, size_t domain) {

    const auto key = utils::hash::intermediate_hash(dimension, domain);
    return intermediate_map_[key];
  } // intermediate_map

  /*!
    Return a const reference to the reverse intermediate mapping.

    @param dimension The entity dimension.
    @param domain    The entity domain.
   */

  auto const & reverse_intermediate_map(size_t dimension, size_t domain) const {
    const auto key = utils::hash::intermediate_hash(dimension, domain);

<<<<<<< HEAD
    auto it = intermediate_map_.find(key);
=======
    auto it = reverse_intermediate_map_.find(key);

>>>>>>> 9d16443e
    clog_assert(
        it != reverse_intermediate_map_.end(), "invalid intermediate mapping");

    return it->second;
  } // reverse_intermediate_map

  /*!
    Return a modifyable reference to the reverse intermediate mapping.

    This lets the user create the reverse intermediate mapping themselves.
    Or they can build it by calling build_reverse_intermediate_map.

    @param dimension The entity dimension.
    @param domain    The entity domain.
   */

  auto & reverse_intermediate_map(size_t dimension, size_t domain) {
    const auto key = utils::hash::intermediate_hash(dimension, domain);
    return reverse_intermediate_map_[key];
  } // reverse_intermediate_map

  /*!
    A utility to automatically flip the intermediate maps.

    @param reset  If true, clear the map before proceding.
    @param sort  If true, assume the entries are unsorted.
   */
  void build_reverse_intermediate_maps(bool reset = false, bool sort = false) {

    // clear the map for safety
    if (reset)
      reverse_intermediate_map_.clear();

    // now flip all the mappings
    for (const auto & forward_map : intermediate_map_) {
      auto key = forward_map.first;
      auto & reverse_map = reverse_intermediate_map_[key];
      // it will be empty if never set, or reset==true
      if (reverse_map.empty()) {

        // assume unsorted
        if (sort) {
          for (auto & entry : forward_map.second) {
            std::sort(entry.second.begin(), entry.second.end());
            reverse_map[entry.second] = entry.first;
          }
        }
        // assume sorted
        else {
          for (const auto & entry : forward_map.second)
            reverse_map[entry.second] = entry.first;
        }
      }
    }
  }

  /*!
    Add an intermediate binding map. This map can be used to go between mesh and
    locally compacted index spaces for intermediate entities.

    @param dimension        The entity dimension.
    @param domain           The entity domain.
    @return A reference to the map.
   */

  auto & intermediate_binding_map(size_t from_dimension, size_t from_domain) {
    const auto key =
        utils::hash::intermediate_hash(from_dimension, from_domain);
    return intermediate_binding_map_[key];
  } // add_intermediate_binding_map

  /*!
    Return a const reference to the reverse intermediate mapping.

    @param dimension The entity dimension.
    @param domain    The entity domain.
   */

  auto const &
  reverse_intermediate_binding_map(size_t dimension, size_t domain) const {
    const auto key = utils::hash::intermediate_hash(dimension, domain);

    auto it = reverse_intermediate_binding_map_.find(key);
    clog_assert(
        it != reverse_intermediate_binding_map_.end(), "invalid index space");

    return it->second;
  } // reverse_intermediate_map

  /*!
    Return a modifyable reference to the reverse intermediate mapping.

    This lets the user create the reverse intermediate mapping themselves.
    Or they can build it by calling build_reverse_intermediate_map.

    @param dimension The entity dimension.
    @param domain    The entity domain.
   */

  auto & reverse_intermediate_binding_map(size_t dimension, size_t domain) {
    const auto key = utils::hash::intermediate_hash(dimension, domain);
    return reverse_intermediate_binding_map_[key];
  } // reverse_intermediate_map

  /*!
    A utility to automatically flip the intermediate maps.

    @param reset  If true, clear the map before proceding.
    @param sort  If true, assume the entries are unsorted.
   */
  void build_reverse_intermediate_binding_maps(
      bool reset = false,
      bool sort = false) {

    // clear the map for safety
    if (reset)
      reverse_intermediate_binding_map_.clear();

    // now flip all the mappings
    for (const auto & forward_map : intermediate_binding_map_) {
      auto key = forward_map.first;
      auto & reverse_map = reverse_intermediate_binding_map_[key];
      // it will be empty if never set, or reset==true
      if (reverse_map.empty()) {

        // assume unsorted
        if (sort) {
          for (auto & entry : forward_map.second) {
            std::sort(entry.second.begin(), entry.second.end());
            reverse_map[entry.second] = entry.first;
          }
        }
        // assume sorted
        else {
          for (const auto & entry : forward_map.second)
            reverse_map[entry.second] = entry.first;
        }
      }
    }
  }

  //--------------------------------------------------------------------------//
  // Coloring interface.
  //--------------------------------------------------------------------------//

  /*!
    Add an index coloring.

    @param index_space The map key.
    @param coloring The index coloring to add.
    @param coloring The index coloring information to add.
   */

  void add_coloring(
      size_t index_space,
      index_coloring_t & coloring,
      std::unordered_map<size_t, coloring_info_t> & coloring_info) {
    clog_assert(
        colorings_.find(index_space) == colorings_.end(),
        "color index already exists");

    colorings_[index_space] = coloring;
    coloring_info_[index_space] = coloring_info;
  } // add_coloring

  /*!
    Return the index coloring referenced by key.

    @param index_space The key associated with the coloring to be returned.
   */

  index_coloring_t & coloring(size_t index_space) {
    auto it = colorings_.find(index_space);
    if (it == colorings_.end()) {
      clog(fatal) << "invalid index_space " << index_space << std::endl;
    } // if

    return it->second;
  } // coloring

  /*!
    Return the index coloring information referenced by key.

    @param index_space The key associated with the coloring information
                       to be returned.
   */

  const std::unordered_map<size_t, coloring_info_t> &
  coloring_info(size_t index_space) {
    auto it = coloring_info_.find(index_space);
    if (it == coloring_info_.end()) {
      clog(fatal) << "invalid index space " << index_space << std::endl;
    } // if

    return it->second;
  } // coloring_info

  /*!
    Return the coloring map (convenient for iterating through all
    of the colorings.

    @return The map of index colorings.
   */

  const std::map<size_t, index_coloring_t> & coloring_map() const {
    return colorings_;
  } // colorings

  /*!
    Return the coloring info map (convenient for iterating through all
    of the colorings.

    @return The map of index coloring information.
   */

  const std::map<size_t, std::unordered_map<size_t, coloring_info_t>> &
  coloring_info_map() const {
    return coloring_info_;
  } // colorings

  /*!
    Add an adjacency/connectivity from one index space to another.

    @param from_index_space The index space id of the from side
    @param to_index_space The index space id of the to side
   */

  void add_adjacency(adjacency_info_t & adjacency_info) {
    clog_assert(
        adjacency_info_.find(adjacency_info.index_space) ==
            adjacency_info_.end(),
        "adjacency exists");

    adjacency_info_.emplace(
        adjacency_info.index_space, std::move(adjacency_info));
  } // add_adjacency

  /*!
    Return the set of registered adjacencies.

    @return The set of registered adjacencies
   */

  const std::map<size_t, adjacency_info_t> & adjacency_info() const {
    return adjacency_info_;
  } // adjacencies

  void add_index_subspace(size_t index_subspace, size_t capacity) {
    index_subspace_info_t info;
    info.index_subspace = index_subspace;
    info.capacity = capacity;

    index_subspace_map_.emplace(index_subspace, std::move(info));
  }

  void add_index_subspace(const index_subspace_info_t & info) {
    index_subspace_map_.emplace(info.index_subspace, info);
  }

  std::map<size_t, index_subspace_info_t> & index_subspace_info() {
    return index_subspace_map_;
  }

  /*!
    Register field info for index space and field id.

    @param index_space virtual index space
    @param field allocated field id
    @param field_info field info as registered
   */

  void register_field_info(field_info_t & field_info) {
    field_info_vec_.emplace_back(std::move(field_info));
  }

  /*!
    Return registered fields
   */

  const std::vector<field_info_t> & registered_fields() const {
    return field_info_vec_;
  }

  /*!
    Add an adjacency index space.

    @param index_space index space to add.
   */

  void add_adjacency_triple(const adjacency_triple_t & triple) {
    adjacencies_.emplace(std::get<0>(triple), triple);
  }

  /*!
    Return set of all adjacency index spaces.
   */

  auto & adjacencies() const {
    return adjacencies_;
  }

  /*!
    Put field info for index space and field id.

    @param field_info field info as registered
   */

  void put_field_info(const field_info_t & field_info) {
    size_t index_space = field_info.index_space;
    size_t data_client_hash = field_info.data_client_hash;
    field_id_t fid = field_info.fid;

    field_info_map_[{data_client_hash, index_space}].emplace(fid, field_info);

    field_name_map_.insert(
        {{field_info.data_client_hash, field_info.key}, {index_space, fid}});
  } // put_field_info

  /*!
    Get registered field info map for read access.
   */

  const field_info_map_t & field_info_map() const {
    return field_info_map_;
  } // field_info_map

  /*!
    Lookup registered field info from data client and namespace hash.

    @param data_client_hash data client type hash
    @param namespace_hash namespace/field name hash
   */

  const field_info_t & get_field_info_from_name(
      size_t data_client_hash,
      size_t namespace_hash) const {
    auto itr = field_name_map_.find({data_client_hash, namespace_hash});
    clog_assert(itr != field_name_map_.end(), "invalid field");

    auto iitr = field_info_map_.find({data_client_hash, itr->second.first});
    clog_assert(iitr != field_info_map_.end(), "invalid index_space");

    auto fitr = iitr->second.find(itr->second.second);
    clog_assert(fitr != iitr->second.end(), "invalid fid");

    return fitr->second;
  }

  /*!
    Lookup registered field info from data client and namespace hash.

    @param data_client_hash data client type hash
    @param key key hash
   */

  const field_info_t *
  get_field_info_from_key(size_t data_client_hash, size_t key_hash) const {
    auto itr = field_name_map_.find({data_client_hash, key_hash});
    if (itr == field_name_map_.end()) {
      return nullptr;
    }

    auto iitr = field_info_map_.find({data_client_hash, itr->second.first});
    if (iitr == field_info_map_.end()) {
      return nullptr;
    }

    auto fitr = iitr->second.find(itr->second.second);
    if (fitr == iitr->second.end()) {
      return nullptr;
    }

    return &fitr->second;
  } // get_field_info_from_key

  /*!
    Advance the state of the execution flow.
   */

  void advance_state() {
    execution_state_++;
  } // advance_state

  /*!
     Reduce the state of the execution flow.
   */

  void lower_state() {
    execution_state_--;
  } // lower_state

  /*!
    Return the current execution state
   */

  size_t execution_state() {
    return execution_state_;
  } // execution_state

private:
  // Default constructor
  context__() : CONTEXT_POLICY() {}

  // Destructor
  ~context__() {
    // Invoke the cleanup function for each global object
    for (auto & go : global_object_registry_) {
      std::get<1>(go.second)(std::get<0>(go.second));
    } // for
  } // ~context_t

  //--------------------------------------------------------------------------//
  // We don't need any of these
  //--------------------------------------------------------------------------//

  context__(const context__ &) = delete;
  context__ & operator=(const context__ &) = delete;
  context__(context__ &&) = delete;
  context__ & operator=(context__ &&) = delete;

  //--------------------------------------------------------------------------//
  // Object data members.
  //--------------------------------------------------------------------------//

  using global_object_data_t =
      std::pair<uintptr_t, std::function<void(uintptr_t)>>;

  std::unordered_map<size_t, global_object_data_t> global_object_registry_;

  //--------------------------------------------------------------------------//
  // Function data members.
  //--------------------------------------------------------------------------//

  std::unordered_map<size_t, void *> function_registry_;

  //--------------------------------------------------------------------------//
  // Field info vector for registered fields in TLT
  //--------------------------------------------------------------------------//

  std::vector<field_info_t> field_info_vec_;

  //--------------------------------------------------------------------------//
  // Field info map for fields in SPMD task, key1 =
  //   (data client hash, index space), key2 = fid
  //--------------------------------------------------------------------------//

  field_info_map_t field_info_map_;

  //--------------------------------------------------------------------------//
  // Map of adjacency triples. key: adjacency index space
  //--------------------------------------------------------------------------//

  std::map<size_t, adjacency_triple_t> adjacencies_;

  //--------------------------------------------------------------------------//
  // Field name map, key1 = (data client hash, name/namespace hash)
  // value = (index space, fid)
  //--------------------------------------------------------------------------//

  std::map<std::pair<size_t, size_t>, std::pair<size_t, field_id_t>>
      field_name_map_;

  //--------------------------------------------------------------------------//
  // key: virtual index space id
  // value: coloring indices (exclusive, shared, ghost)
  //--------------------------------------------------------------------------//

  std::map<size_t, index_coloring_t> colorings_;

  //--------------------------------------------------------------------------//
  // key: mesh index space entity id
  //--------------------------------------------------------------------------//

  std::map<size_t, std::map<size_t, size_t>> index_map_;
  std::map<size_t, std::map<size_t, size_t>> reverse_index_map_;

  //--------------------------------------------------------------------------//
  // key: index space
  //--------------------------------------------------------------------------//

  std::map<size_t, sparse_index_space_info_t> sparse_index_space_info_map_;

#if 0
  std::map<size_t, std::map<size_t, size_t>> cis_to_mis_map_;
  std::map<size_t, std::map<size_t, size_t>> mis_to_cis_map_;
#endif

  // key: mesh index space entity id
  std::map<size_t, std::map<size_t, size_t>> cis_to_gis_map_;
  std::map<size_t, std::map<size_t, size_t>> gis_to_cis_map_;

  //--------------------------------------------------------------------------//
  // Data members for ntermediate mapping
  //--------------------------------------------------------------------------//

  // key: intermediate entity to vertex ids
  std::map<size_t, std::unordered_map<size_t, std::vector<size_t>>>
      intermediate_map_;

  struct vector_hash_t {
    size_t operator()(std::vector<size_t> const & v) const {
      size_t h{0};
      for (auto i : v) {
        h |= i;
      } // for

      return h;
    } // operator ()
  }; // struct vector_hash_t

  struct vector_equal_t {
    bool operator()(
        const std::vector<size_t> & a,
        const std::vector<size_t> & b) const {
      // assume sorted for performance
      // std::sort(a.begin(), a.end());
      // std::sort(b.begin(), b.end());
      return (a == b);
    } // operator ()
  }; // struct vector_hash_t

  std::map<
      size_t,
      std::unordered_map<
          std::vector<size_t>,
          size_t,
          vector_hash_t,
          vector_equal_t>>
      reverse_intermediate_map_;

  //! the packed types used for simple_id_t
  using simple_id_types_t = std::tuple<int, int, size_t>;
  //! the simple id type used for comparing ids of different dimensions
  using simple_id_t = utils::simple_id_t<
      simple_id_types_t,
      utils::lexical_comparison<simple_id_types_t>>;
  //! the storage type for arrays of simple_id_t's
  using simple_id_vector_t = std::vector<simple_id_t>;

  //! A lexical comparison function for simple_id_t's
  struct simple_id_vector_compare_t {
    bool operator()(const simple_id_vector_t & a, const simple_id_vector_t & b)
        const {
      return std::lexicographical_compare(
          a.begin(), a.end(), b.begin(), b.end());
    }
  };

  //! The forward intermediate binding mapping
  std::map<size_t, std::unordered_map<size_t, simple_id_vector_t>>
      intermediate_binding_map_;

  //! the reverse intermediate binding mapping
  std::map<
      size_t,
      std::map<simple_id_vector_t, size_t, simple_id_vector_compare_t>>
      reverse_intermediate_binding_map_;

  //--------------------------------------------------------------------------//
  // key: virtual index space.
  // value: map of color to coloring info
  //--------------------------------------------------------------------------//

  std::map<size_t, std::unordered_map<size_t, coloring_info_t>> coloring_info_;

  //--------------------------------------------------------------------------//
  // key: index space
  //--------------------------------------------------------------------------//

  std::map<size_t, adjacency_info_t> adjacency_info_;

  //--------------------------------------------------------------------------//
  // key: index subspace
  //--------------------------------------------------------------------------//

  std::map<size_t, index_subspace_info_t> index_subspace_map_;

  //--------------------------------------------------------------------------//
  // key: set index space
  //--------------------------------------------------------------------------//

  std::map<size_t, set_index_space_info_t> set_index_space_map_;

  //--------------------------------------------------------------------------//
  // Execution state
  //--------------------------------------------------------------------------//

  size_t execution_state_ = SPECIALIZATION_TLT_INIT;

}; // class context__

} // namespace execution
} // namespace flecsi

// This include file defines the FLECSI_RUNTIME_CONTEXT_POLICY used below.

#include <flecsi/runtime/flecsi_runtime_context_policy.h>

namespace flecsi {
namespace execution {

/*!
  The context_t type is the high-level interface to the FleCSI runtime
  context.

  @ingroup execution
 */

using context_t = context__<FLECSI_RUNTIME_CONTEXT_POLICY>;

} // namespace execution
} // namespace flecsi<|MERGE_RESOLUTION|>--- conflicted
+++ resolved
@@ -369,12 +369,8 @@
   auto const & reverse_intermediate_map(size_t dimension, size_t domain) const {
     const auto key = utils::hash::intermediate_hash(dimension, domain);
 
-<<<<<<< HEAD
-    auto it = intermediate_map_.find(key);
-=======
     auto it = reverse_intermediate_map_.find(key);
 
->>>>>>> 9d16443e
     clog_assert(
         it != reverse_intermediate_map_.end(), "invalid intermediate mapping");
 
