/*
    @@@@@@@@  @@           @@@@@@   @@@@@@@@ @@
   /@@/////  /@@          @@////@@ @@////// /@@
   /@@       /@@  @@@@@  @@    // /@@       /@@
   /@@@@@@@  /@@ @@///@@/@@       /@@@@@@@@@/@@
   /@@////   /@@/@@@@@@@/@@       ////////@@/@@
   /@@       /@@/@@//// //@@    @@       /@@/@@
   /@@       @@@//@@@@@@ //@@@@@@  @@@@@@@@ /@@
   //       ///  //////   //////  ////////  //

   Copyright (c) 2016, Los Alamos National Security, LLC
   All rights reserved.
                                                                              */
#include <flecsi/execution/execution.h>

// Registering some default launch domains

// Single:
<<<<<<< HEAD
flecsi_register_launch_domain(single, flecsi::launch_type_t::single, 1);

// Indsex, "0" means use default # of index points
flecsi_register_launch_domain(index, flecsi::launch_type_t::index, 0);
=======
flecsi_register_launch_domain(single, 1);

// Indsex, "0" means use default # of index points
flecsi_register_launch_domain(index, 0);
>>>>>>> 13736e0c
<|MERGE_RESOLUTION|>--- conflicted
+++ resolved
@@ -16,14 +16,7 @@
 // Registering some default launch domains
 
 // Single:
-<<<<<<< HEAD
-flecsi_register_launch_domain(single, flecsi::launch_type_t::single, 1);
-
-// Indsex, "0" means use default # of index points
-flecsi_register_launch_domain(index, flecsi::launch_type_t::index, 0);
-=======
 flecsi_register_launch_domain(single, 1);
 
 // Indsex, "0" means use default # of index points
-flecsi_register_launch_domain(index, 0);
->>>>>>> 13736e0c
+flecsi_register_launch_domain(index, 0);