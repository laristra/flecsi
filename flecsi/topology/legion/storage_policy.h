--- conflicted
+++ resolved
@@ -147,22 +147,10 @@
 
     auto& conn = topology[from_domain][to_domain].get(from_dim, to_dim);
 
-<<<<<<< HEAD
-    size_t index_offset = 0;
-    for(size_t i = 0; i < num_positions; ++i){
-      auto& pi = positions[i]; 
-      size_t offset = pi.x[0];
-      size_t count = pi.x[1];
-      clog(trace) << "offset: " << offset << ", count: " << count << std::endl;
-      for(size_t j = index_offset; j < index_offset + count; ++j){
-        conn.push(utils::id_t::make(to_dim, indices[j]));
-      }
-=======
     auto& id_storage = conn.get_index_space().id_storage();
     id_storage.set_buffer(indices, num_indices, read);
 
     conn.offsets().storage().set_buffer(offsets, num_offsets, read);
->>>>>>> 40d73945
 
     if(read){
       conn.get_index_space().set_end(num_indices);
