--- conflicted
+++ resolved
@@ -8,6 +8,8 @@
 
 #include "flecsi/topology/common/array_buffer.h"
 
+#include "flecsi/utils/offset.h"
+
 ///
 /// \file
 /// \date Initial file creation: Apr 04, 2017
@@ -17,84 +19,66 @@
 namespace topology {
 
 template<typename T>
-<<<<<<< HEAD
-using entity_storage__ = array_buffer__<T>;
-=======
-class topology_storage__{
+using topology_storage__ = array_buffer__<T>;
+
+class offset_storage_{
 public:
-  topology_storage__(){}
 
-  topology_storage__(
-    T* buf,
-    size_t size
-  )
-  : buf_(buf),
-  size_(size){}
+  using offset_t = utils::offset_t;
 
-  T
-  operator[](size_t index)
+  const offset_t
+  operator[](size_t i)
+  const
   {
-    return buf_ + index;
+    return s_[i];
   }
 
-  const T
-  operator[](size_t index)
+  void
+  add_count(uint32_t count)
+  {
+    offset_t o(start_, count);
+    s_.push_back(o);
+    start_ += count;
+  }
+
+  void
+  add_end(size_t end)
+  {
+    assert(end > start_);
+    add_count(end - start_);
+  }
+
+  std::pair<size_t, size_t>
+  range(size_t i)
   const
   {
-    return buf_ + index;
-  }
-
-  T
-  begin()
-  {
-    return buf_;
-  }
-
-  T
-  end()
-  {
-    return buf_ + size_;
-  }
-
-  const T
-  begin()
-  const
-  {
-    return buf_;
-  }
-
-  const T
-  end()
-  const
-  {
-    return buf_ + size_;
-  }
-
-  template<
-    typename ... Args
-  >
-  void insert(Args && ... args){
-    assert(false && "unimplemented");
-  }
-
-  template<
-    typename ... Args
-  >
-  void push_back(Args && ... args){
-    assert(false && "unimplemented");
+    return s_[i].range();
   }
 
   void
   clear()
   {
-    assert(false && "unimplemented");
+    s_.clear();
+    start_ = 0;
+  }
+
+  auto&
+  storage()
+  {
+    return s_;
+  }
+
+  size_t
+  size()
+  const
+  {
+    return s_.size();
   }
 
 private:
-  T buf_;
-  size_t size_;  
+  topology_storage__<offset_t> s_;
+  size_t start_ = 0;
 };
->>>>>>> 40d73945
 
 } // namespace topology
 } // namespace flecsi
