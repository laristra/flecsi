--- conflicted
+++ resolved
@@ -13,13 +13,10 @@
 #include <iostream>
 #include <vector>
 
-<<<<<<< HEAD
-
-=======
 #include "flecsi/topology/mesh_storage.h"
 
 #include "flecsi/data/data_client.h"
->>>>>>> 3075ae5a
+//>>>>>>> mpi_dense_handle
 #include "flecsi/topology/mesh_utils.h"
 #include "flecsi/topology/mesh_storage.h"
 #include "flecsi/topology/mesh_types.h"
@@ -47,11 +44,11 @@
 
   using index_spaces_t = 
     std::array<index_space<mesh_entity_base_*, true, true, true,
-    void, entity_storage__ >, ND + 1>;
+    void, topology_storage__  >, ND + 1>;
 
   using partition_index_spaces_t =
     std::array<index_space<mesh_entity_base_*, false, false, true,
-      void, entity_storage__>, ND + 1>;
+      void, topology_storage__ >, ND + 1>;
 
   // array of array of domain_connectivity
   std::array<std::array<domain_connectivity<ND>, NM>, NM> topology;
@@ -85,7 +82,7 @@
     for(size_t partition = 0; partition < num_partitions; ++partition){
       auto& isp = partition_index_spaces[partition][domain][dim];
       isp.set_storage(s);
-      isp.set_id_vec(&is.id_vec());
+      isp.set_id_storage(&is.id_storage());
 
       switch(partition_t(partition)){
         case exclusive:
