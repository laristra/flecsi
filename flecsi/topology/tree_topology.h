--- conflicted
+++ resolved
@@ -71,7 +71,6 @@
   using point_t = point<T, 1>;
   using element_t = T;
 
-<<<<<<< HEAD
   static
   bool
   within(
@@ -79,7 +78,7 @@
     const point_t& center,
     element_t radius)
   {
-    return distance(origin, center) < radius;
+    return distance(origin, center) <= radius;
   }
 
   static
@@ -89,24 +88,11 @@
     const point_t& min,
     const point_t& max)
   {
-    return origin[0] < max[0] && origin[0] > min[0];
-=======
-  static bool within(const point_t& origin,
-                     const point_t& center,
-                     element_t radius){
-    return distance(origin, center) <= radius;
-  }
-
-  static bool within_box(const point_t& origin,
-                         const point_t& min,
-                         const point_t& max){
     return origin[0] <= max[0] && origin[0] >= min[0];
->>>>>>> 9c4e1be4
   }
 
   // initial attempt to get this working, needs to be optimized
 
-<<<<<<< HEAD
   static
   bool
   intersects(
@@ -116,17 +102,8 @@
     const point_t& center,
     element_t radius)
   {
-    return center[0] > origin[0] - radius &&
-           center[0] < origin[0] + size * scale[0] + radius;
-=======
-  static bool intersects(const point_t& origin,
-                         element_t size,
-                         const point_t& scale,
-                         const point_t& center,
-                         element_t radius){
     return center[0] >= origin[0] - radius &&
            center[0] <= origin[0] + size * scale[0] + radius;
->>>>>>> 9c4e1be4
   }
 
   static
@@ -143,7 +120,6 @@
     return intersects_box_(origin, max1, min2, max2);
   }
 
-<<<<<<< HEAD
   static
   bool
   intersects_box_(
@@ -152,21 +128,13 @@
     const point_t& min2,
     const point_t& max2)
   {
-    if(max1[0] < min2[0])
-{
-=======
-  static bool intersects_box_(const point_t& min1,
-                              const point_t& max1,
-                              const point_t& min2,
-                              const point_t& max2){
-
-    if(max1[0] <= min2[0]){
->>>>>>> 9c4e1be4
+    if(max1[0] <= min2[0])
+    {
       return false;
     }
 
-    if(min1[0] > max2[0])
-{
+    if(min1[0] >= max2[0])
+    {
       return false;
     }
 
@@ -194,7 +162,6 @@
   using point_t = point<T, 2>;
   using element_t = T;
 
-<<<<<<< HEAD
   static
   bool
   within(
@@ -202,7 +169,7 @@
     const point_t& center,
     element_t radius)
 {
-    return distance(origin, center) < radius;
+    return distance(origin, center) <= radius;
   }
 
   static
@@ -212,26 +179,12 @@
     const point_t& min,
     const point_t& max)
   {
-    return origin[0] < max[0] && origin[0] > min[0] &&
-           origin[1] < max[1] && origin[1] > min[1];
-=======
-  static bool within(const point_t& origin,
-                     const point_t& center,
-                     element_t radius){
-    return distance(origin, center) <= radius;
-  }
-
-  static bool within_box(const point_t& origin,
-                         const point_t& min,
-                         const point_t& max){
     return origin[0] <= max[0] && origin[0] >= min[0] &&
            origin[1] <= max[1] && origin[1] >= min[1];
->>>>>>> 9c4e1be4
   }
 
   // initial attempt to get this working, needs to be optimized
 
-<<<<<<< HEAD
   static
   bool
   intersects(
@@ -241,21 +194,10 @@
     const point_t& center,
     element_t radius)
 {
-    return center[0] > origin[0] - radius &&
-           center[0] < origin[0] + size * scale[0] + radius &&
-           center[1] > origin[1] - radius &&
-           center[1] < origin[1] + size * scale[1] + radius;
-=======
-  static bool intersects(const point_t& origin,
-                         element_t size,
-                         const point_t& scale,
-                         const point_t& center,
-                         element_t radius){
     return center[0] >= origin[0] - radius &&
            center[0] <= origin[0] + size * scale[0] + radius &&
            center[1] >= origin[1] - radius &&
            center[1] <= origin[1] + size * scale[1] + radius;
->>>>>>> 9c4e1be4
   }
 
   static
@@ -286,24 +228,15 @@
     const point_t& max2)
   {
 
-<<<<<<< HEAD
     for(size_t d = 0; d < 2; ++d)
-{
-      if(max1[d] < min2[d])
-{
+    {
+      if(max1[d] <= min2[d])
+      {
         return false;
       }
 
-      if(min1[d] > max2[d])
-{
-=======
-    for(size_t d = 0; d < 2; ++d){
-      if(max1[d] <= min2[d]){
-        return false;
-      }
-
-      if(min1[d] >= max2[d]){
->>>>>>> 9c4e1be4
+      if(min1[d] >= max2[d])
+      {
         return false;
       }
     }
@@ -332,7 +265,6 @@
   using point_t = point<T, 3>;
   using element_t = T;
 
-<<<<<<< HEAD
   static
   bool
   within(
@@ -350,9 +282,9 @@
     const point_t& min,
     const point_t& max)
   {
-    return origin[0] < max[0] && origin[0] > min[0] &&
-           origin[1] < max[1] && origin[1] > min[1] &&
-           origin[2] < max[2] && origin[2] > min[2];
+    return origin[0] <= max[0] && origin[0] > min[0] &&
+           origin[1] <= max[1] && origin[1] > min[1] &&
+           origin[2] <= max[2] && origin[2] > min[2];
   }
 
   static
@@ -364,40 +296,12 @@
     const point_t& center,
     element_t radius)
   {
-    return center[0] > origin[0] - radius &&
-           center[0] < origin[0] + size * scale[0] + radius &&
-           center[1] > origin[1] - radius &&
-           center[1] < origin[1] + size * scale[1] + radius &&
-           center[2] > origin[2] - radius &&
-           center[2] < origin[2] + size * scale[2] + radius;
-=======
-  static bool within(const point_t& origin,
-                     const point_t& center,
-                     element_t radius){
-    return distance(origin, center) <= radius;
-  }
-
-  static bool within_box(const point_t& origin,
-                         const point_t& min,
-                         const point_t& max){
-    return origin[0] <= max[0] && origin[0] >= min[0] &&
-           origin[1] <= max[1] && origin[1] >= min[1] &&
-           origin[2] <= max[2] && origin[2] >= min[2];
-  }
-
-  static bool intersects(const point_t& origin,
-                         element_t size,
-                         const point_t& scale,
-                         const point_t& center,
-                         element_t radius){
-
     return center[0] >= origin[0] - radius &&
            center[0] <= origin[0] + size * scale[0] + radius &&
            center[1] >= origin[1] - radius &&
            center[1] <= origin[1] + size * scale[1] + radius &&
            center[2] >= origin[2] - radius &&
            center[2] <= origin[2] + size * scale[2] + radius;
->>>>>>> 9c4e1be4
   }
 
   static
@@ -428,24 +332,15 @@
     const point_t& max2)
   {
 
-<<<<<<< HEAD
     for(size_t d = 0; d < 3; ++d)
-{
-      if(max1[d] < min2[d])
-{
+    {
+      if(max1[d] <= min2[d])
+      {
         return false;
       }
 
-      if(min1[d] > max2[d])
-{
-=======
-    for(size_t d = 0; d < 3; ++d){
-      if(max1[d] <= min2[d]){
-        return false;
-      }
-
-      if(min1[d] >= max2[d]){
->>>>>>> 9c4e1be4
+      if(min1[d] >= max2[d])
+      {
         return false;
       }
     }
