#------------------------------------------------------------------------------#
#  @@@@@@@@  @@           @@@@@@   @@@@@@@@ @@
# /@@/////  /@@          @@////@@ @@////// /@@
# /@@       /@@  @@@@@  @@    // /@@       /@@
# /@@@@@@@  /@@ @@///@@/@@       /@@@@@@@@@/@@
# /@@////   /@@/@@@@@@@/@@       ////////@@/@@
# /@@       /@@/@@//// //@@    @@       /@@/@@
# /@@       @@@//@@@@@@ //@@@@@@  @@@@@@@@ /@@
# //       ///  //////   //////  ////////  //
#
# Copyright (c) 2016 Los Alamos National Laboratory, LLC
# All rights reserved
#------------------------------------------------------------------------------#

#------------------------------------------------------------------------------#
# Add header files. Note that these will be "exported" to the parent
# scope below.
#------------------------------------------------------------------------------#

set(topology_HEADERS
  closure_utils.h
  color_topology.h
  common/array_buffer.h
  common/entity_storage.h
  connectivity.h
  entity_storage.h
  index_space.h
  mesh_definition.h
  mesh.h
  mesh_storage.h
  mesh_topology.h
  global_topology.h
  mesh_types.h
  mesh_utils.h
  partition.h
  set_storage.h
  set_topology.h
  set_types.h
  set_utils.h
  structured_mesh_topology.h
  tree_topology.h
  types.h
)

#------------------------------------------------------------------------------#
# Runtime-specific files.
#
# UNIT_POLICY and RUNTIME_DRIVER are set for unit tests that are not
# runtime specific and can be configured for whichever runtime is active.
#------------------------------------------------------------------------------#

if(FLECSI_RUNTIME_MODEL STREQUAL "legion")

  set(UNIT_POLICY LEGION)
  set(RUNTIME_DRIVER ../execution/legion/runtime_driver.cc)
  set(topology_HEADERS
    ${topology_HEADERS}
    legion/set_storage_policy.h
    legion/storage_policy.h
  )

elseif(FLECSI_RUNTIME_MODEL STREQUAL "mpi")
  set(topology_HEADERS
    ${topology_HEADERS}
    mpi/set_storage_policy.h
    mpi/storage_policy.h
    )

  set(UNIT_POLICY MPI)
  set(RUNTIME_DRIVER ../execution/mpi/runtime_driver.cc)

elseif(FLECSI_RUNTIME_MODEL STREQUAL "hpx")

  set(topology_HEADERS
    ${topology_HEADERS}
    hpx/storage_policy.h
    )

  set(UNIT_POLICY HPX)
  set(RUNTIME_DRIVER ../execution/hpx/runtime_driver.cc)

endif()

#------------------------------------------------------------------------------#
# Export header list to parent scope.
#------------------------------------------------------------------------------#

set(topology_HEADERS
    ${topology_HEADERS}
    PARENT_SCOPE
)

#------------------------------------------------------------------------------#
# Export source list to parent scope.
#------------------------------------------------------------------------------#

set(topology_SOURCES
    ${topology_SOURCES}
    PARENT_SCOPE
)

#------------------------------------------------------------------------------#
# Mesh unit tests.
#------------------------------------------------------------------------------#

if(FLECSI_RUNTIME_MODEL STREQUAL "serial")

  cinch_add_unit(traversal
   SOURCES
     test/traversal.cc
   INPUTS
     test/traversal.blessed
   LIBRARIES
     FleCSI
  )

  cinch_add_unit(bindings
   SOURCES
     test/bindings.cc
   INPUTS
     test/bindings.blessed
   LIBRARIES
     FleCSI
  )

endif()

cinch_add_unit(dual
  SOURCES
    test/dual.cc
  INPUTS
    test/dual.blessed
)

#------------------------------------------------------------------------------#
# N-Tree unit tests.
#------------------------------------------------------------------------------#

#cinch_add_unit(tree
#  SOURCES
#    test/tree.cc
#    test/pseudo_random.h
#  INPUTS
#    test/tree.blessed
#  LIBRARIES
#    FleCSI
#)

#cinch_add_unit(tree1d
#  SOURCES
#    test/tree1d.cc
#  LIBRARIES
#    FleCSI
#)

#cinch_add_unit(tree3d
#  SOURCES
#    test/tree3d.cc
#  LIBRARIES
#    FleCSI
#)

#cinch_add_unit(gravity
#  SOURCES
#    test/gravity.cc test/pseudo_random.h
#  LIBRARIES
#    FleCSI
#)

# FIXME: Broken by refactor
#cinch_add_unit(gravity-state
#  SOURCES
#    test/gravity-state.cc
#    test/pseudo_random.h
#  LIBRARIES
#    FleCSI
#    ${CINCH_RUNTIME_LIBRARIES}
#)

cinch_add_unit(structured
  SOURCES
    test/structured.cc
)

#------------------------------------------------------------------------------#
# Set unit tests.
#------------------------------------------------------------------------------#

# cinch_add_unit(set_topology
#   SOURCES
#     test/set_topology.cc
# )

#------------------------------------------------------------------------------#
# Misc. unit tests.
#------------------------------------------------------------------------------#

<<<<<<< HEAD
#cinch_add_unit(closure
#  SOURCES
#    test/closure.cc
#  FOLDER
#    "Tests/Topology"
#)
=======
cinch_add_unit(closure
  SOURCES
    test/closure.cc
)
>>>>>>> 69eefa58

cinch_add_unit(devel-closure
  SOURCES
    test/devel-closure.cc
  POLICY
    SERIAL_DEVEL
)

# FIXME: Check this with refactor
#cinch_add_unit(index-space
#  SOURCES
#    test/index-space.cc test/pseudo_random.h
#)
<|MERGE_RESOLUTION|>--- conflicted
+++ resolved
@@ -195,19 +195,10 @@
 # Misc. unit tests.
 #------------------------------------------------------------------------------#
 
-<<<<<<< HEAD
-#cinch_add_unit(closure
-#  SOURCES
-#    test/closure.cc
-#  FOLDER
-#    "Tests/Topology"
-#)
-=======
 cinch_add_unit(closure
   SOURCES
     test/closure.cc
 )
->>>>>>> 69eefa58
 
 cinch_add_unit(devel-closure
   SOURCES
