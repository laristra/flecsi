/*
    @@@@@@@@  @@           @@@@@@   @@@@@@@@ @@
   /@@/////  /@@          @@////@@ @@////// /@@
   /@@       /@@  @@@@@  @@    // /@@       /@@
   /@@@@@@@  /@@ @@///@@/@@       /@@@@@@@@@/@@
   /@@////   /@@/@@@@@@@/@@       ////////@@/@@
   /@@       /@@/@@//// //@@    @@       /@@/@@
   /@@       @@@//@@@@@@ //@@@@@@  @@@@@@@@ /@@
   //       ///  //////   //////  ////////  //

   Copyright (c) 2016, Los Alamos National Security, LLC
   All rights reserved.
                                                                              */
#pragma once

/*! @file */

#include <cstdint>
#include <functional>
#include <limits>
#include <sstream>
#include <typeinfo>

#include <flecsi/utils/id.h>
#include <flecsi/utils/offset.h>

#ifndef FLECSI_ID_PBITS
#define FLECSI_ID_PBITS 20
#endif

#ifndef FLECSI_ID_EBITS
#define FLECSI_ID_EBITS 40
#endif

#ifndef FLECSI_ID_FBITS
#define FLECSI_ID_FBITS 4
#endif

#ifndef FLECSI_ID_GBITS
#define FLECSI_ID_GBITS 60
#endif

namespace flecsi {
namespace utils {

//----------------------------------------------------------------------------//
// Typeification.
//----------------------------------------------------------------------------//

template<typename T, T M>
struct typeify {
  using TYPE = T;
  static constexpr T value = M;
};

template<typename T, T M>
constexpr T typeify<T, M>::value;

//----------------------------------------------------------------------------//
// Entity id type.
//----------------------------------------------------------------------------//

using id_t =
  id_<FLECSI_ID_PBITS, FLECSI_ID_EBITS, FLECSI_ID_FBITS, FLECSI_ID_GBITS>;

using offset_t = offset__<16>;

//----------------------------------------------------------------------------//
// Index type
//----------------------------------------------------------------------------//

#ifndef FLECSI_COUNTER_TYPE
#define FLECSI_COUNTER_TYPE int32_t
#endif

using counter_t = FLECSI_COUNTER_TYPE;

//----------------------------------------------------------------------------//
// Square
//----------------------------------------------------------------------------//

//! P.O.D.
template<typename T>
inline T
square(const T & a) {
  return a * a;
}

//----------------------------------------------------------------------------//
// Unique Identifier Utilities
//----------------------------------------------------------------------------//

//----------------------------------------------------------------------------//
// This value is used by the Legion runtime backend to automatically
// assign task and field ids. The current maximum value that is allowed
// in legion_config.h is 1<<20.
//
// We are reserving 4096 places for internal use.
//----------------------------------------------------------------------------//

#if !defined(FLECSI_GENERATED_ID_MAX)
// 1044480 = (1<<20) - 4096
#define FLECSI_GENERATED_ID_MAX 1044480
#endif

//! Generate unique ids
template<typename T,
  std::size_t MAXIMUM = (std::numeric_limits<std::size_t>::max)()>
struct unique_id_t {
  static unique_id_t & instance() {
    static unique_id_t u;
    return u;
  } // instance

  auto next() {
    assert(id_ + 1 <= MAXIMUM && "id exceeds maximum value");
    return ++id_;
  } // next

private:
  unique_id_t() : id_(0) {}
  unique_id_t(const unique_id_t &) {}
  ~unique_id_t() {}

  std::size_t id_;
};

//! Create a unique name from the type, address, and unique id
template<typename T>
std::string
unique_name(const T * const t) {
  const void * const address = static_cast<const void *>(t);
  const std::size_t id = unique_id_t<T>::instance().next();
  std::stringstream ss;
  ss << typeid(T).name() << "-" << address << "-" << id;
  return ss.str();
} // unique_name

<<<<<<< HEAD
//----------------------------------------------------------------------------//
// Function Traits
//----------------------------------------------------------------------------//

template<typename T>
struct function_traits__ : function_traits__<decltype(&T::operator())> {};

template<typename R, typename... As>
struct function_traits__<R(As...)> {
  using return_type = R;
  using arguments_type = std::tuple<As...>;
};

template<typename R, typename... As>
struct function_traits__<R (*)(As...)> : public function_traits__<R(As...)> {};

template<typename C, typename R, typename... As>
struct function_traits__<R (C::*)(As...)> : public function_traits__<R(As...)> {
  using owner_type = C;
};

template<typename C, typename R, typename... As>
struct function_traits__<R (C::*)(As...) const>
  : public function_traits__<R(As...)> {
  using owner_type = C;
};

template<typename C, typename R, typename... As>
struct function_traits__<R (C::*)(As...) volatile>
  : public function_traits__<R(As...)> {
  using owner_type = C;
};

template<typename C, typename R, typename... As>
struct function_traits__<R (C::*)(As...) const volatile>
  : public function_traits__<R(As...)> {
  using owner_type = C;
};

template<typename R, typename... As>
struct function_traits__<std::function<R(As...)>>
  : public function_traits__<R(As...)> {};

template<typename T>
struct function_traits__<T &> : public function_traits__<T> {};
template<typename T>
struct function_traits__<const T &> : public function_traits__<T> {};
template<typename T>
struct function_traits__<volatile T &> : public function_traits__<T> {};
template<typename T>
struct function_traits__<const volatile T &> : public function_traits__<T> {};
template<typename T>
struct function_traits__<T &&> : public function_traits__<T> {};
template<typename T>
struct function_traits__<const T &&> : public function_traits__<T> {};
template<typename T>
struct function_traits__<volatile T &&> : public function_traits__<T> {};
template<typename T>
struct function_traits__<const volatile T &&> : public function_traits__<T> {};

=======
>>>>>>> 0d0d3bf1
} // namespace utils
} // namespace flecsi<|MERGE_RESOLUTION|>--- conflicted
+++ resolved
@@ -61,7 +61,7 @@
 //----------------------------------------------------------------------------//
 
 using id_t =
-  id_<FLECSI_ID_PBITS, FLECSI_ID_EBITS, FLECSI_ID_FBITS, FLECSI_ID_GBITS>;
+    id_<FLECSI_ID_PBITS, FLECSI_ID_EBITS, FLECSI_ID_FBITS, FLECSI_ID_GBITS>;
 
 using offset_t = offset__<16>;
 
@@ -99,13 +99,14 @@
 //----------------------------------------------------------------------------//
 
 #if !defined(FLECSI_GENERATED_ID_MAX)
-// 1044480 = (1<<20) - 4096
+  // 1044480 = (1<<20) - 4096
 #define FLECSI_GENERATED_ID_MAX 1044480
 #endif
 
 //! Generate unique ids
-template<typename T,
-  std::size_t MAXIMUM = (std::numeric_limits<std::size_t>::max)()>
+template<
+    typename T,
+    std::size_t MAXIMUM = (std::numeric_limits<std::size_t>::max)()>
 struct unique_id_t {
   static unique_id_t & instance() {
     static unique_id_t u;
@@ -136,68 +137,5 @@
   return ss.str();
 } // unique_name
 
-<<<<<<< HEAD
-//----------------------------------------------------------------------------//
-// Function Traits
-//----------------------------------------------------------------------------//
-
-template<typename T>
-struct function_traits__ : function_traits__<decltype(&T::operator())> {};
-
-template<typename R, typename... As>
-struct function_traits__<R(As...)> {
-  using return_type = R;
-  using arguments_type = std::tuple<As...>;
-};
-
-template<typename R, typename... As>
-struct function_traits__<R (*)(As...)> : public function_traits__<R(As...)> {};
-
-template<typename C, typename R, typename... As>
-struct function_traits__<R (C::*)(As...)> : public function_traits__<R(As...)> {
-  using owner_type = C;
-};
-
-template<typename C, typename R, typename... As>
-struct function_traits__<R (C::*)(As...) const>
-  : public function_traits__<R(As...)> {
-  using owner_type = C;
-};
-
-template<typename C, typename R, typename... As>
-struct function_traits__<R (C::*)(As...) volatile>
-  : public function_traits__<R(As...)> {
-  using owner_type = C;
-};
-
-template<typename C, typename R, typename... As>
-struct function_traits__<R (C::*)(As...) const volatile>
-  : public function_traits__<R(As...)> {
-  using owner_type = C;
-};
-
-template<typename R, typename... As>
-struct function_traits__<std::function<R(As...)>>
-  : public function_traits__<R(As...)> {};
-
-template<typename T>
-struct function_traits__<T &> : public function_traits__<T> {};
-template<typename T>
-struct function_traits__<const T &> : public function_traits__<T> {};
-template<typename T>
-struct function_traits__<volatile T &> : public function_traits__<T> {};
-template<typename T>
-struct function_traits__<const volatile T &> : public function_traits__<T> {};
-template<typename T>
-struct function_traits__<T &&> : public function_traits__<T> {};
-template<typename T>
-struct function_traits__<const T &&> : public function_traits__<T> {};
-template<typename T>
-struct function_traits__<volatile T &&> : public function_traits__<T> {};
-template<typename T>
-struct function_traits__<const volatile T &&> : public function_traits__<T> {};
-
-=======
->>>>>>> 0d0d3bf1
 } // namespace utils
 } // namespace flecsi