--- conflicted
+++ resolved
@@ -31,7 +31,6 @@
  * @tparam COUNT_BITS Number of bits used for the count
  */
 template<size_t COUNT_BITS>
-<<<<<<< HEAD
 class offset_u
 {
 public:
@@ -46,38 +45,6 @@
 
   offset_u(const offset_u & prev, uint32_t count)
     : o_(prev.end() << COUNT_BITS | count) {}
-=======
-class offset_u {
-public:
-  static_assert(COUNT_BITS <= 32, "COUNT_BITS max exceeded");
-
-  /**
-   * @brief Bitmask used to get the count bits, this is also the maximum value
-   * for the count value.
-   *
-   * Since we ensure that COUNT_BITS <= 32, this will always fit into a
-   * uint32_t.
-   */
-  static constexpr uint32_t count_mask = (1ul << COUNT_BITS) - 1;
-
-  /**
-   * @brief The maximum value of the start index value.
-   */
-  static constexpr uint64_t start_max = (1ul << (64 - COUNT_BITS)) - 1;
-
-  offset_u() : o_(0ul) {}
-
-  /**
-   * @brief Construct a new offset range from a start index and a count.
-   *
-   * @param start Start index of the offset range
-   * @param count The count (number) of elements
-   */
-  offset_u(uint64_t start, uint32_t count) : o_(start << COUNT_BITS | count) {
-    assert(count <= count_mask);
-    assert(start <= start_max);
-  }
->>>>>>> a84e26f8
 
   /**
    * @brief Construct a new offset range from a previous offset range and a
