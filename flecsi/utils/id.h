/*~--------------------------------------------------------------------------~*
 *  @@@@@@@@  @@           @@@@@@   @@@@@@@@ @@
 * /@@/////  /@@          @@////@@ @@////// /@@
 * /@@       /@@  @@@@@  @@    // /@@       /@@
 * /@@@@@@@  /@@ @@///@@/@@       /@@@@@@@@@/@@
 * /@@////   /@@/@@@@@@@/@@       ////////@@/@@
 * /@@       /@@/@@//// //@@    @@       /@@/@@
 * /@@       @@@//@@@@@@ //@@@@@@  @@@@@@@@ /@@
 * //       ///  //////   //////  ////////  //
 *
 * Copyright (c) 2016 Los Alamos National Laboratory, LLC
 * All rights reserved
 *~--------------------------------------------------------------------------~*/

#ifndef flecsi_utils_id_h
#define flecsi_utils_id_h

//!
//! \file
//! \date Initial file creation: Feb 12, 2016
//!

#include <cassert>
#include <climits>
#include <cstdint>
#include <iostream>

namespace flecsi {
namespace utils {

  using local_id_t = __uint128_t;

  template<
     std::size_t PBITS,
     std::size_t EBITS,
     std::size_t FBITS,
     std::size_t GBITS>
  class id_
  {
  public:
<<<<<<< HEAD
    static constexpr size_t FLAGS_UNMASK =
      ~(((size_t(1) << FBITS) - size_t(1)) << 59);
=======
    static constexpr std::size_t FLAGS_UNMASK = 
      ~(((std::size_t(1) << FBITS) - std::size_t(1)) << 59);
>>>>>>> cca16b0a

    static_assert(PBITS + EBITS + FBITS + GBITS + 4 == 128,
      "invalid id bit configuration");

    // FLAGS_UNMASK's "<< 59" would seem to require this... - martin
    static_assert(sizeof(std::size_t)*CHAR_BIT >= 64,
      "need std::size_t >= 64 bit");

    id_() = default;
    id_(id_&&) = default;

    id_(const id_& id)
    : dimension_(id.dimension_),
    domain_(id.domain_),
    partition_(id.partition_),
    entity_(id.entity_),
    flags_(id.flags_),
    global_(id.global_) { }

    explicit id_(const std::size_t local_id)
    : dimension_(0),
    domain_(0),
    partition_(0),
    entity_(local_id),
    flags_(0),
    global_(0) { }

    template<std::size_t D, std::size_t M>
    static id_ make(const std::size_t local_id,
                    const std::size_t partition_id = 0,
                    const std::size_t flags = 0,
                    const std::size_t global = 0)
    {
      id_ global_id;
      global_id.dimension_ = D;
      global_id.domain_ = M;
      global_id.partition_ = partition_id;
      global_id.entity_ = local_id;
      global_id.global_ = global;
      global_id.flags_ = flags;

      return global_id;
    }

    template<std::size_t M>
    static id_ make(const std::size_t dim,
                    const std::size_t local_id,
                    const std::size_t partition_id = 0,
                    const std::size_t flags = 0,
                    const std::size_t global = 0)
    {
      id_ global_id;
      global_id.dimension_ = dim;
      global_id.domain_ = M;
      global_id.partition_ = partition_id;
      global_id.entity_ = local_id;
      global_id.global_ = global;
      global_id.flags_ = flags;

      return global_id;
    }

    local_id_t local_id() const
    {
      local_id_t r = dimension_;
      r |= local_id_t(domain_) << 2;
      r |= local_id_t(partition_) << 4;
      r |= local_id_t(entity_) << (4 + PBITS);
      return r;
    }

    std::size_t global_id() const
    {
      constexpr std::size_t unmask = ~((std::size_t(1) << EBITS) - 1);
      return (local_id() & unmask) | global_;
    }

    void set_global(const std::size_t global)
    {
      global_ = global;
    }

    std::size_t global() const
    {
      return global_;
    }

    void set_partition(const std::size_t partition)
    {
      partition_ = partition;
    }

    id_& operator=(id_ &&) = default;

    id_& operator=(const id_ &id)
    {
      dimension_ = id.dimension_;
      domain_ = id.domain_;
      partition_ = id.partition_;
      entity_ = id.entity_;
      global_ = id.global_;
      flags_ = id.flags_;

      return *this;
    }

    std::size_t dimension() const{
      return dimension_;
    }

    std::size_t domain() const{
      return domain_;
    }

    std::size_t partition() const{
      return partition_;
    }

    std::size_t entity() const{
      return entity_;
    }

    std::size_t index_space_index() const{
      return entity_;
    }

    std::size_t flags() const{
      return flags_;
    }

    void set_flags(const std::size_t flags) {
      assert(flags < 1 << FBITS && "flag bits exceeded");
      flags_ = flags;
    }

    bool operator<(const id_ & id) const{
      return local_id() < id.local_id();
    }

    bool operator==(const id_ & id) const{
      return (local_id() & FLAGS_UNMASK) == (id.local_id() & FLAGS_UNMASK);
    }

    bool operator!=(const id_ & id) const{
      return !(local_id() == id.local_id());
    }

  private:

    std::size_t dimension_ : 2;
    std::size_t domain_ : 2;
    std::size_t partition_ : PBITS;
    std::size_t entity_ : EBITS;
    std::size_t flags_ : FBITS;
    std::size_t global_ : GBITS;
  }; // id_

} // namespace utils
} // namespace flecsi



// Defining operator<< out-of-namespace prevents an overload ambiguity problem
// that the unit-test code uncovered when the definition was in flecsi::utils.
inline std::ostream &operator<<(
  std::ostream &ostr,
  const flecsi::utils::local_id_t x
) {
  return ostr << uint64_t(x >> 64) << ":" << uint64_t(x);
}

#endif // flecsi_utils_id_h

/*~-------------------------------------------------------------------------~-*
 * Formatting options
 * vim: set tabstop=2 shiftwidth=2 expandtab :
 *~-------------------------------------------------------------------------~-*/<|MERGE_RESOLUTION|>--- conflicted
+++ resolved
@@ -38,15 +38,10 @@
   class id_
   {
   public:
-<<<<<<< HEAD
-    static constexpr size_t FLAGS_UNMASK =
-      ~(((size_t(1) << FBITS) - size_t(1)) << 59);
-=======
     static constexpr std::size_t FLAGS_UNMASK = 
       ~(((std::size_t(1) << FBITS) - std::size_t(1)) << 59);
->>>>>>> cca16b0a
-
-    static_assert(PBITS + EBITS + FBITS + GBITS + 4 == 128,
+
+    static_assert(PBITS + EBITS + FBITS + GBITS + 4 == 128, 
       "invalid id bit configuration");
 
     // FLAGS_UNMASK's "<< 59" would seem to require this... - martin
@@ -110,8 +105,8 @@
     local_id_t local_id() const
     {
       local_id_t r = dimension_;
-      r |= local_id_t(domain_) << 2;
-      r |= local_id_t(partition_) << 4;
+      r |= local_id_t(domain_) << 2; 
+      r |= local_id_t(partition_) << 4; 
       r |= local_id_t(entity_) << (4 + PBITS);
       return r;
     }
