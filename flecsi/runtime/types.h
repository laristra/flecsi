--- conflicted
+++ resolved
@@ -40,14 +40,6 @@
   using field_id_t = Legion::FieldID;
   using task_id_t = Legion::TaskID;
 
-  //--------------------------------------------------------------------------//
-  //! The task_id_t type is used to uniquely identify tasks that have
-  //! been registered with the runtime.
-  //!
-  //! @ingroup execution
-  //--------------------------------------------------------------------------//
-
-  using task_id_t = Legion::TaskID;
   }
 
 // MPI Policy
@@ -57,10 +49,7 @@
 
   using field_id_t = size_t;
   using task_id_t = size_t;
-<<<<<<< HEAD
-=======
 
->>>>>>> 56780dcf
   }
 
 #endif // FLECSI_RUNTIME_MODEL
