###################
# Global Settings #
###################

stages:
  - Env
  - Canary
  - Build
  - Test
  - Tutorials
  - Apps

variables:
  #CI_DEBUG_TRACE: "true"
  GET_SOURCES_ATTEMPTS: 10
  ARTIFACT_DOWNLOAD_ATTEMPTS: 10
  RESTORE_CACHE_ATTEMPTS: 10
  GIT_STRATEGY: fetch
  GLOBAL_CI_VARIABLE: "global_ci_value"
  http_proxy: "http://proxyout.lanl.gov:8080"
  https_proxy: "http://proxyout.lanl.gov:8080"
  ftp_proxy: "http://proxyout.lanl.gov:8080"
  no_proxy: "lanl.gov"
  GIT_SUBMODULE_STRATEGY: recursive
  CCACHE_DIR: "${CI_PROJECT_DIR}/ccache"
  CCACHE_UMASK: 000
  DISTRO: "centOS"
  RUNTIME: "legion"
  BUILD_TYPE: "Debug"
  CC: "gcc"
  CXX: "g++"
  CXXFLAGS: "-Werror -Wno-return-type -Wno-deprecated-declarations"
  IGNORE_NOCI: "FALSE"
  GASNET_BACKTRACE: 1
  SPACK_ROOT: /home/gitlab-runner/ci-spack/spack
  DEPS_LOCK: /home/gitlab-runner/ci-spack/deps.pid
  #lock_fd: 314
  FLECSI_CI_JOB_NAME_NOSTAGE: ${CI_JOB_NAME#*:}
  FLECSI_MPI_PACKAGE: ""
  FLECSI_MPICH_VERSION: "3.2.1"
  FLECSI_OPENMPI_VERSION: "3.1.3"
  FLECSI_INTEL_VERSION: "19.0.2"
  FLECSI_CLANG_VERSION: "8.0.1"
  FLECSI_GCC_VERSION: "8.3.0"
  FLECSI_PYTHON_VERSION: "3.5.1"
<<<<<<< HEAD
  FLECSI_ENV_SOURCE_FILE: "${CI_PROJECT_DIR}/build/flecsi-deps-${RUNTIME}-${FLECSI_MPI_PACKAGE}-${CI_COMMIT_REF_SLUG}-${CI_CONCURRENT_ID}.sh"
=======
  FLECSI_ENV_SOURCE_FILE: "${CI_PROJECT_DIR}/flecsi-deps-${FLECSI_MPI_PACKAGE}-${CI_COMMIT_REF_SLUG}-${CI_CONCURRENT_ID}.sh"
  FLECSI_SPACK_SCOPE: "lanl_ristra_flecsi"
>>>>>>> a026d216
  FLECSI_SPACK_SPEC: "flecsi%gcc@${FLECSI_GCC_VERSION} ~graphviz +hdf5 backend=${RUNTIME}"
before_script:
  - echo ${CI_JOB_NAME_NOSTAGE%.*}-${CI_COMMIT_REF_SLUG}
  - '[ "$(git rev-parse origin/$CI_COMMIT_REF_NAME)" != "$CI_COMMIT_SHA" ] && curl --header "PRIVATE-TOKEN: $MY_CI_API_TOKEN" -X POST https://gitlab.com/api/v4/projects/$CI_PROJECT_ID/pipelines/$CI_PIPELINE_ID/cancel'
  #- find . -name "`basename cinch`" | grep "cinch\$" | xargs rm -fr
  - module load python/${FLECSI_PYTHON_VERSION}
  - module load clang/7.0.0 # for formatting purpose
  - module unload gcc
  - module load gcc/${FLECSI_GCC_VERSION}
  - echo ${FLECSI_ENV_SOURCE_FILE}
  - echo ${FLECSI_SPACK_SPEC}
  - rm ${FLECSI_ENV_SOURCE_FILE} || /bin/true
  - |
    ( flock -e 200
    source ${SPACK_ROOT}/share/spack/setup-env.sh;
    # spack load -r flecsi-deps%gcc@${FLECSI_GCC_COMPILER#*/} ~graphviz ^${FLECSI_MPI_PACKAGE} || /bin/true;
    spack repo rm ${FLECSI_SPACK_SCOPE} || /bin/true ;
    spack repo add ${CI_PROJECT_DIR}/spack-repo;
    spack repo list;
    if [[ ${BUILD_TYPE} =~ "Debug" ]];
    then
      spack build-env --dump ${FLECSI_ENV_SOURCE_FILE} "${FLECSI_SPACK_SPEC} +debug_backend ^${FLECSI_MPI_PACKAGE}" || /bin/true;
    else
      spack build-env --dump ${FLECSI_ENV_SOURCE_FILE} "${FLECSI_SPACK_SPEC} ^${FLECSI_MPI_PACKAGE}" || /bin/true;
    fi;
    ) 200>${DEPS_LOCK}
  - source ${FLECSI_ENV_SOURCE_FILE} || /bin/true
  - |
    if [[ ${CI_JOB_NAME} =~ "clang" ]];
    then
      module unload clang;
      module load clang/${FLECSI_CLANG_VERSION};
    elif [[ ${CI_JOB_NAME} =~ "intel" ]];
    then
      module load intel/${FLECSI_INTEL_VERSION};
    fi
  - module list
  - echo $CC;
  - echo $CXX;

##########################
# Build Matrix Variables #
##########################

.runtime_mpi: &runtime_mpi
  RUNTIME: "mpi"

.runtime_legion: &runtime_legion
  RUNTIME: "legion"

.runtime_hpx: &runtime_hpx
  RUNTIME: "hpx"

.compiler_gcc: &compiler_gcc
  CC: "gcc"
  CXX: "g++"

.compiler_clang: &compiler_clang
  CC: "clang"
  CXX: "clang++"

.compiler_intel: &compiler_intel
  CC: "icc"
  CXX: "icpc"

.buildtype_debug: &buildtype_debug
  BUILD_TYPE: "Debug"

.buildtype_release: &buildtype_release
  BUILD_TYPE: "Release"

.openmpi: &openmpi
  FLECSI_MPI_PACKAGE: "openmpi"

.mpich: &mpich
  FLECSI_MPI_PACKAGE: "mpich"

.ignore_noci: &ignore_noci
  IGNORE_NOCI: "TRUE"

#######################
# Templates & Anchors #
#######################

.general_template: &general_def
  retry: 1
  only:
    - merge_requests
    - master
    - refactor

.cache_template: &cache_def
  cache:
    #key: ${CI_JOB_NAME_NOSTAGE%.*}-${CI_COMMIT_REF_SLUG}
    #key: ${CI_COMMIT_REF_SLUG}
    key: ${DISTRO}-${RUNTIME}-${CC}
    paths:
      - ccache/

.artifacts_template: &artifacts_def
  artifacts:
    name: "${CI_COMMIT_REF_SLUG}-${CI_JOB_NAME}"
    paths:
      - ${CI_PROJECT_DIR}/build #/builds/next-generation-codes/laristra/flecsi/build
    when: always
    expire_in: 6 months
  dependencies: []

.shell_template: &shell_def
  tags: &shell_tags
    - shell

.batch_template: &batch_def
  tags: &batch_tags
    - darwin-slurm

.job_template: &job_def
  <<: *general_def
  <<: *cache_def

.update_spackage: &update_spackage |-
    echo 'Updating spackages...'
    cd ${CI_PROJECT_DIR}
    git clone git@gitlab.lanl.gov:laristra/ristra_spackages.git
    echo $(diff -r -N ${CI_PROJECT_DIR}/spack-repo/packages/ ${CI_PROJECT_DIR}/ristra_spackages/spack-repo/packages/ | grep "${CI_PROJECT_DIR}/spack-repo" | tee thediff)
    export last_commit=$(git log -n 1 --pretty=format:%H -- spack-repo/packages)
    git diff ${last_commit}^ HEAD spack-repo/packages | tee spackage.patch
    if [[ -s spackage.patch && -s thediff ]];
    then
      cd ristra_spackages;
      git apply ${CI_PROJECT_DIR}/spackage.patch;
      git add -u;
      git commit -m "Gitlab CI Automatic Spackage Update - FleCSI";
      git push;
    fi;

#############
# Env Stage #
#############

.env_template: &env_def
  <<: *job_def
  stage: Env
  script: &env_script
    - |
      if [[ ${I_WANT_TO_CLEAN_UP} ]];
      then
        rm -rf ${SPACK_ROOT}/*;
      fi
    - |
      ( flock -e 200
      if [[ ! -d ${SPACK_ROOT} ]];
      then
        git init --shared=group ${SPACK_ROOT};
        git -c ${SPACK_ROOT} pull https://github.com/spack/spack develop;
      fi;
      source ${SPACK_ROOT}/share/spack/setup-env.sh;
      spack repo rm ${FLECSI_SPACK_SCOPE} || /bin/true ;
      spack repo add ${CI_PROJECT_DIR}/spack-repo;
      spack repo list;
      spack install -v --only dependencies ${FLECSI_SPACK_SPEC} ^openmpi@${FLECSI_OPENMPI_VERSION}%gcc@${FLECSI_GCC_VERSION};
      spack install -v --only dependencies ${FLECSI_SPACK_SPEC} ^mpich@${FLECSI_MPICH_VERSION}%gcc@${FLECSI_GCC_VERSION};
      spack install -v --only dependencies ${FLECSI_SPACK_SPEC} +debug_backend ^openmpi@${FLECSI_OPENMPI_VERSION}%gcc@${FLECSI_GCC_VERSION};
      spack install -v --only dependencies ${FLECSI_SPACK_SPEC} +debug_backend ^mpich@${FLECSI_MPICH_VERSION}%gcc@${FLECSI_GCC_VERSION};
      ) 200>${DEPS_LOCK}

###############
# Build Stage #
###############

.build: &build_def
  <<: *job_def
  <<: *artifacts_def
  stage: Build
  script: &build_script |-
    echo 'Start building'
    ccache -z
    nproc
    # git submodule init
    # git config submodule.cinch.url https://github.com/laristra/cinch.git
    # git submodule update --init --recursive
    mkdir -p ${CI_PROJECT_DIR}/build
    mkdir -p ${CI_PROJECT_DIR}/build/install
    cd ${CI_PROJECT_DIR}/build/
    cmake -DCMAKE_INSTALL_PREFIX=${CI_PROJECT_DIR}/build/install \
        -DCMAKE_BUILD_TYPE=$BUILD_TYPE \
        -DFLECSI_RUNTIME_MODEL=$RUNTIME \
        ${MINIMAL:+-DCMAKE_DISABLE_FIND_PACKAGE_METIS=ON} \
        -DFLECSI_ENABLE_TUTORIAL=$([ "$RUNTIME" = "hpx" ] && echo OFF || echo ON) \
        -DENABLE_UNIT_TESTS=ON \
        -DENABLE_HDF5=$([ "$RUNTIME" = "legion" ] && echo ON || echo OFF) \
        -DENABLE_DOXYGEN=ON \
        -DENABLE_DOCUMENTATION=OFF \
        -DENABLE_COVERAGE_BUILD=ON \
        ..
    make -k VERBOSE=1 -j2 -l40
    make install DESTDIR=${CI_PROJECT_DIR}/build/install
    make install
    ccache -s

##############
# Test Stage #
##############

.test: &test_def
  <<: *job_def
  stage: Test
  dependencies:
    #- "build:${CI_JOB_NAME#*:}"
    - .build_template
  script: &test_script |-
    echo 'Start testing'
    cd ${CI_PROJECT_DIR}/build/
    make test || make test ARGS="-V"
    gcovr .

################
# Format Stage #
################

.format: &format_def
  <<: *job_def
  stage: Format
  dependencies:
    #- "build:${CI_JOB_NAME#*:}"
    - .build_template
  script: &format_script |-
    echo 'Start format checking'
    cd ${CI_PROJECT_DIR}/build/
    clang-format -version
    make format && git diff --exit-code --ignore-submodules

###################
# Tutorials Stage #
###################

.tutorials: &tutorials_def
  <<: *job_def
  stage: Tutorials
  dependencies:
    #- "build:${CI_JOB_NAME#*:}"
    - .build_template
  script: &tutorials_script
    - echo 'Start tutorials checking'
    - cd ${CI_PROJECT_DIR}
    - source ${CI_PROJECT_DIR}/build/install/bin/flecsi-tutorial.sh
    - cd flecsi-tutorial

    # Tutorial 00-driver
    - cd 00-driver
    - flecsit compile driver.cc
    - ./driver

    # Tutorial 01-tasks
    - cd ../01-tasks
    - flecsit compile tasks.cc
    - ./tasks

##############
# Apps Stage #
##############

.apps: &apps_def
  <<: *job_def
  stage: Apps
  dependencies:
    #- "build:${CI_JOB_NAME#*:}"
    - .build_template
  script: &apps_script
    - echo 'Start apps checking'
    - cd ${CI_PROJECT_DIR}
    - git clone --recursive https://github.com/laristra/flecsale.git
    - cd flecsale/flecsi
    - git fetch
    - git checkout ${CI_COMMIT_REF_NAME}
    - git submodule update --init --recursive
    - cd ../
    - mkdir -p build
    - cd build
    - pwd
    - |-
      cmake -DCMAKE_BUILD_TYPE=${BUILD_TYPE} \
        -DFLECSI_RUNTIME_MODEL=${RUNTIME} \
        -DENABLE_UNIT_TESTS=ON \
        ..
    - make -j2 || make VERBOSE=1
    - make test ARGS="CTEST_OUTPUT_ON_FAILURE=1"

################
# Canary Stage #
################

.canary: &canary_def
  <<: *job_def
  <<: *artifacts_def
  stage: Canary
  script:
    - *build_script
    - *test_script
    - *format_script

############
# Env Jobs #
############

env_mpi:
  extends: .env_template
  <<: *shell_def
  variables:
    <<: *runtime_mpi
    <<: *buildtype_debug
    <<: *compiler_gcc

env_legion:
  extends: .env_template
  <<: *shell_def
  variables:
    <<: *runtime_legion
    <<: *buildtype_debug
    <<: *compiler_gcc

env_hpx:
  extends: .env_template
  <<: *shell_def
  variables:
    <<: *runtime_hpx
    <<: *buildtype_debug
    <<: *compiler_gcc

env_update:
  extends: env_mpi
  only:
    refs:
      - master
  script:
    - *update_spackage

###############
# Canary Jobs #
###############

canary:centOS_mpich_mpi:
  extends: .canary
  <<: *shell_def
  variables:
    <<: *runtime_mpi
    <<: *buildtype_debug
    <<: *compiler_gcc
    <<: *mpich

canary:centOS_mpich_legion:
  extends: .canary
  <<: *shell_def
  variables:
    <<: *runtime_legion
    <<: *buildtype_debug
    <<: *compiler_gcc
    <<: *mpich

canary:centOS_mpich_hpx:
  extends: .canary
  <<: *shell_def
  variables:
    <<: *runtime_hpx
    <<: *buildtype_debug
    <<: *compiler_gcc
    <<: *mpich
  allow_failure: true 

##############
# Build Jobs #
##############

build:centOS_mpi:
  extends: .build
  <<: *shell_def
  variables:
    <<: *runtime_mpi
    <<: *buildtype_debug
    <<: *compiler_gcc
    <<: *openmpi
  script:
    - *build_script
    - *test_script

build:centOS_mpi_release:
  extends: build:centOS_mpi
  variables:
    <<: *buildtype_release

build:centOS_mpi_clang:
  extends: build:centOS_mpi
  variables:
    <<: *compiler_clang

build:centOS_mpi_clang_release:
  extends: build:centOS_mpi_clang
  variables:
    <<: *buildtype_release

build:centOS_mpi_intel:
  extends: build:centOS_mpi
  variables:
    <<: *compiler_intel
  allow_failure: true

build:centOS_mpi_intel_release:
  extends: build:centOS_mpi_intel
  variables:
    <<: *buildtype_release

build:centOS_mpich_mpi:
  extends: .build
  <<: *shell_def
  variables:
    <<: *runtime_mpi
    <<: *buildtype_debug
    <<: *compiler_gcc
    <<: *mpich
  script:
    - *build_script
    - *test_script

build:centOS_mpich_mpi_release:
  extends: build:centOS_mpich_mpi
  variables:
    <<: *buildtype_release

build:centOS_mpich_mpi_clang:
  extends: build:centOS_mpich_mpi
  variables:
    <<: *compiler_clang

build:centOS_mpich_mpi_clang_release:
  extends: build:centOS_mpich_mpi_clang
  variables:
    <<: *buildtype_release

build:centOS_mpich_mpi_intel:
  extends: build:centOS_mpich_mpi
  variables:
    <<: *compiler_intel
  allow_failure: true

build:centOS_mpich_mpi_intel_release:
  extends: build:centOS_mpich_mpi_intel
  variables:
    <<: *buildtype_release

build:centOS_legion:
  extends: .build
  <<: *shell_def
  variables:
    <<: *runtime_legion
    <<: *buildtype_debug
    <<: *compiler_gcc
    <<: *openmpi
  script:
    - *build_script
    - *test_script

build:centOS_legion_release:
  extends: build:centOS_legion
  variables:
    <<: *buildtype_release

build:centOS_legion_clang:
  extends: build:centOS_legion
  variables:
    <<: *compiler_clang

build:centOS_legion_clang_release:
  extends: build:centOS_legion_clang
  variables:
    <<: *buildtype_release

build:centOS_legion_intel:
  extends: build:centOS_legion
  variables:
    <<: *compiler_intel
  allow_failure: true

build:centOS_legion_intel_release:
  extends: build:centOS_legion_intel
  variables:
    <<: *buildtype_release

build:centOS_mpich_legion:
  extends: .build
  <<: *shell_def
  variables:
    <<: *runtime_legion
    <<: *buildtype_debug
    <<: *compiler_gcc
    <<: *mpich
  script:
    - *build_script
    - *test_script

build:centOS_mpich_legion_release:
  extends: build:centOS_mpich_legion
  variables:
    <<: *buildtype_release

build:centOS_mpich_legion_clang:
  extends: build:centOS_mpich_legion
  variables:
    <<: *compiler_clang

build:centOS_mpich_legion_clang_release:
  extends: build:centOS_mpich_legion_clang
  variables:
    <<: *buildtype_release

build:centOS_mpich_legion_intel:
  extends: build:centOS_mpich_legion
  variables:
    <<: *compiler_intel
  allow_failure: true

build:centOS_mpich_legion_intel_release:
  extends: build:centOS_mpich_legion_intel
  variables:
    <<: *buildtype_release

build:centOS_hpx:
  extends: .build
  <<: *shell_def
  variables:
    <<: *runtime_hpx
    <<: *buildtype_debug
    <<: *compiler_gcc
    <<: *openmpi
  script:
    - *build_script
    - *test_script
  allow_failure: true

build:centOS_mpich_hpx_clang:
  extends: build:centOS_hpx
  variables:
    <<: *compiler_clang
    <<: *mpich

build:centOS_hpx_intel_release:
  extends: build:centOS_hpx
  variables:
    <<: *buildtype_release
    <<: *compiler_intel

build:centOS_mpi.ignoreNoCI:
  extends: build:centOS_mpi
  variables:
    <<: *ignore_noci
  allow_failure: true

build:centOS_legion.ignoreNoCI:
  extends: build:centOS_legion
  variables:
    <<: *ignore_noci
  allow_failure: true

build:centOS_hpx.ignoreNoCI:
  extends: build:centOS_hpx
  variables:
    <<: *ignore_noci
  allow_failure: true

#############
# Test Jobs #
#############

#test:centOS_mpi:
#  extends: .test
#  <<: *shell_def
#  variables:
#    <<: *runtime_mpi
#    <<: *buildtype_debug
#    <<: *compiler_gcc
#    <<: *openmpi
#  script:
#    - *test_script
#  dependencies:
#    - build:centOS_mpi
#
#test:centOS_mpi_release:
#  extends: test:centOS_mpi
#  variables:
#    <<: *buildtype_release
#  dependencies:
#    - build:centOS_mpi_release
#
#test:centOS_mpi_clang:
#  extends: test:centOS_mpi
#  variables:
#    <<: *compiler_clang
#  dependencies:
#    - build:centOS_mpi_clang
#
#test:centOS_mpi_clang_release:
#  extends: test:centOS_mpi_clang
#  variables:
#    <<: *buildtype_release
#  dependencies:
#    - build:centOS_mpi_clang_release
#
#test:centOS_mpi_intel:
#  extends: test:centOS_mpi
#  variables:
#    <<: *compiler_intel
#  dependencies:
#    - build:centOS_mpi_intel
#
#test:centOS_mpi_intel_release:
#  extends: test:centOS_mpi_intel
#  variables:
#    <<: *buildtype_release
#  dependencies:
#    - build:centOS_mpi_intel_release
#
#test:centOS_mpich_mpi:
#  extends: .test
#  <<: *shell_def
#  variables:
#    <<: *runtime_mpi
#    <<: *buildtype_debug
#    <<: *compiler_gcc
#    <<: *mpich
#  script:
#    - *test_script
#  dependencies:
#    - build:centOS_mpich_mpi
#
#test:centOS_mpich_mpi_release:
#  extends: test:centOS_mpich_mpi
#  variables:
#    <<: *buildtype_release
#  dependencies:
#    - build:centOS_mpich_mpi_release
#
#test:centOS_mpich_mpi_clang:
#  extends: test:centOS_mpich_mpi
#  variables:
#    <<: *compiler_clang
#  dependencies:
#    - build:centOS_mpich_mpi_clang
#
#test:centOS_mpich_mpi_clang_release:
#  extends: test:centOS_mpich_mpi_clang
#  variables:
#    <<: *buildtype_release
#  dependencies:
#    - build:centOS_mpich_mpi_clang_release
#
#test:centOS_mpich_mpi_intel:
#  extends: test:centOS_mpich_mpi
#  variables:
#    <<: *compiler_intel
#  dependencies:
#    - build:centOS_mpich_mpi_intel
#
#test:centOS_mpich_mpi_intel_release:
#  extends: test:centOS_mpich_mpi_intel
#  variables:
#    <<: *buildtype_release
#  dependencies:
#    - build:centOS_mpich_mpi_intel_release
#
#test:centOS_legion:
#  extends: .test
#  <<: *shell_def
#  variables:
#    <<: *runtime_legion
#    <<: *buildtype_debug
#    <<: *compiler_gcc
#    <<: *openmpi
#  allow_failure: true 
#  script:
#    - *test_script
#  dependencies:
#    - build:centOS_legion
#
#test:centOS_legion_release:
#  extends: test:centOS_legion
#  variables:
#    <<: *buildtype_release
#  dependencies:
#    - build:centOS_legion_release
#
#test:centOS_legion_clang:
#  extends: test:centOS_legion
#  variables:
#    <<: *compiler_clang
#  dependencies:
#    - build:centOS_legion_clang
#
#test:centOS_legion_clang_release:
#  extends: test:centOS_legion_clang
#  variables:
#    <<: *buildtype_release
#  dependencies:
#    - build:centOS_legion_clang_release
#
#test:centOS_legion_intel:
#  extends: test:centOS_legion
#  variables:
#    <<: *compiler_intel
#  dependencies:
#    - build:centOS_legion_intel
#
#test:centOS_legion_intel_release:
#  extends: test:centOS_legion_intel
#  variables:
#    <<: *buildtype_release
#  dependencies:
#    - build:centOS_legion_intel_release
#
#test:centOS_mpich_legion:
#  extends: .test
#  <<: *shell_def
#  variables:
#    <<: *runtime_legion
#    <<: *buildtype_debug
#    <<: *compiler_gcc
#    <<: *mpich
#  allow_failure: true 
#  script:
#    - *test_script
#  dependencies:
#    - build:centOS_mpich_legion
#
#test:centOS_mpich_legion_release:
#  extends: test:centOS_mpich_legion
#  variables:
#    <<: *buildtype_release
#  dependencies:
#    - build:centOS_mpich_legion_release
#
#test:centOS_mpich_legion_clang:
#  extends: test:centOS_mpich_legion
#  variables:
#    <<: *compiler_clang
#  dependencies:
#    - build:centOS_mpich_legion_clang
#
#test:centOS_mpich_legion_clang_release:
#  extends: test:centOS_mpich_legion_clang
#  variables:
#    <<: *buildtype_release
#  dependencies:
#    - build:centOS_mpich_legion_clang_release
#
#test:centOS_mpich_legion_intel:
#  extends: test:centOS_mpich_legion
#  variables:
#    <<: *compiler_intel
#  dependencies:
#    - build:centOS_mpich_legion_intel
#
#test:centOS_mpich_legion_intel_release:
#  extends: test:centOS_mpich_legion_intel
#  variables:
#    <<: *buildtype_release
#  dependencies:
#    - build:centOS_mpich_legion_intel_release
#
#test:centOS_hpx:
#  extends: .test
#  <<: *shell_def
#  variables:
#    <<: *runtime_hpx
#    <<: *buildtype_debug
#    <<: *compiler_gcc
#    <<: *openmpi
#  script:
#    - *test_script
#  dependencies:
#    - build:centOS_hpx
#  allow_failure: true
#
#test:centOS_mpich_hpx_clang:
#  extends: test:centOS_hpx
#  variables:
#    <<: *compiler_clang
#    <<: *mpich
#  dependencies:
#    - build:centOS_mpich_hpx_clang
#
#test:centOS_hpx_intel_release:
#  extends: test:centOS_hpx
#  variables:
#    <<: *buildtype_release
#    <<: *compiler_intel
#  dependencies:
#    - build:centOS_hpx_intel_release
#
#test:centOS_mpi.ignoreNoCI:
#  extends: test:centOS_mpi
#  variables:
#    <<: *ignore_noci
#  dependencies:
#    - build:centOS_mpi
#  allow_failure: true
#
#test:centOS_legion.ignoreNoCI:
#  extends: test:centOS_legion
#  variables:
#    <<: *ignore_noci
#  dependencies:
#    - build:centOS_legion
#  allow_failure: true
#
#test:centOS_hpx.ignoreNoCI:
#  extends: test:centOS_hpx
#  variables:
#    <<: *ignore_noci
#  dependencies:
#    - build:centOS_hpx
#  allow_failure: true

##################
# Tutorials Jobs #
##################

tutorials:centOS_mpi:
  extends: .tutorials
  <<: *shell_def
  variables:
    <<: *runtime_mpi
    <<: *buildtype_debug
    <<: *compiler_gcc
    <<: *openmpi
  allow_failure: true 
  dependencies:
    - build:centOS_mpi

tutorials:centOS_legion:
  extends: .tutorials
  <<: *shell_def
  variables:
    <<: *runtime_legion
    <<: *buildtype_debug
    <<: *compiler_gcc
    <<: *openmpi
  allow_failure: true 
  dependencies:
    - build:centOS_legion

#############
# Apps Jobs #
#############

apps:centOS_mpi:
  extends: .apps
  <<: *shell_def
  variables:
    <<: *runtime_mpi
    <<: *buildtype_debug
    <<: *compiler_gcc
    <<: *openmpi
  allow_failure: true 
  dependencies:
    - build:centOS_mpi

apps:centOS_legion:
  extends: .apps
  <<: *shell_def
  variables:
    <<: *runtime_legion
    <<: *buildtype_debug
    <<: *compiler_gcc
    <<: *openmpi
  allow_failure: true 
  dependencies:
    - build:centOS_legion

#######################################################################################
#######################################################################################
#######################################################################################

<|MERGE_RESOLUTION|>--- conflicted
+++ resolved
@@ -43,12 +43,7 @@
   FLECSI_CLANG_VERSION: "8.0.1"
   FLECSI_GCC_VERSION: "8.3.0"
   FLECSI_PYTHON_VERSION: "3.5.1"
-<<<<<<< HEAD
   FLECSI_ENV_SOURCE_FILE: "${CI_PROJECT_DIR}/build/flecsi-deps-${RUNTIME}-${FLECSI_MPI_PACKAGE}-${CI_COMMIT_REF_SLUG}-${CI_CONCURRENT_ID}.sh"
-=======
-  FLECSI_ENV_SOURCE_FILE: "${CI_PROJECT_DIR}/flecsi-deps-${FLECSI_MPI_PACKAGE}-${CI_COMMIT_REF_SLUG}-${CI_CONCURRENT_ID}.sh"
-  FLECSI_SPACK_SCOPE: "lanl_ristra_flecsi"
->>>>>>> a026d216
   FLECSI_SPACK_SPEC: "flecsi%gcc@${FLECSI_GCC_VERSION} ~graphviz +hdf5 backend=${RUNTIME}"
 before_script:
   - echo ${CI_JOB_NAME_NOSTAGE%.*}-${CI_COMMIT_REF_SLUG}
@@ -173,7 +168,7 @@
     echo 'Updating spackages...'
     cd ${CI_PROJECT_DIR}
     git clone git@gitlab.lanl.gov:laristra/ristra_spackages.git
-    echo $(diff -r -N ${CI_PROJECT_DIR}/spack-repo/packages/ ${CI_PROJECT_DIR}/ristra_spackages/spack-repo/packages/ | grep "${CI_PROJECT_DIR}/spack-repo" | tee thediff)
+    echo $(diff -r ${CI_PROJECT_DIR}/spack-repo/packages/ ${CI_PROJECT_DIR}/ristra_spackages/spack-repo/packages/ | grep "${CI_PROJECT_DIR}/spack-repo" | tee thediff)
     export last_commit=$(git log -n 1 --pretty=format:%H -- spack-repo/packages)
     git diff ${last_commit}^ HEAD spack-repo/packages | tee spackage.patch
     if [[ -s spackage.patch && -s thediff ]];
@@ -385,6 +380,7 @@
       - master
   script:
     - *update_spackage
+  allow_failure: true 
 
 ###############
 # Canary Jobs #
