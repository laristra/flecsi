--- conflicted
+++ resolved
@@ -7,7 +7,6 @@
 
 env:
   matrix:
-<<<<<<< HEAD
 #    - DISTRO=ubuntu MINIMAL=ON MPI=OFF RUNTIME=serial
 #    - DISTRO=ubuntu MPI=OFF RUNTIME=legion    DOCKERHUB=true
 #    - DISTRO=ubuntu MPI=OFF RUNTIME=legion    WERROR=yes
@@ -30,29 +29,6 @@
 #    - DISTRO=fedora MPI=OFF RUNTIME=serial        WERROR=yes
 #    - DISTRO=fedora MPI=OFF RUNTIME=serial COVERAGE=ON
     - DISTRO=fedora MPI=ON RUNTIME=legion COVERAGE=ON
-=======
-    - DISTRO=ubuntu MINIMAL=ON MPI=OFF LEGION=OFF RUNTIME=serial
-    - DISTRO=ubuntu MPI=OFF LEGION=ON RUNTIME=legion    DOCKERHUB=true
-    - DISTRO=ubuntu MPI=OFF LEGION=ON RUNTIME=legion    WERROR=yes
-    - DISTRO=ubuntu MPI=ON  LEGION=ON RUNTIME=mpilegion DOCKERHUB=true
-    - DISTRO=ubuntu MPI=ON  LEGION=ON RUNTIME=mpilegion WERROR=yes
-    - DISTRO=ubuntu_mpich MPI=ON LEGION=ON RUNTIME=mpilegion DOCKERHUB=true
-    - DISTRO=ubuntu_mpich MPI=ON LEGION=ON RUNTIME=mpilegion WERROR=yes
-    - DISTRO=ubuntu MPI=OFF LEGION=OFF RUNTIME=serial       DOCKERHUB=true
-    - DISTRO=ubuntu MPI=OFF LEGION=OFF RUNTIME=serial       WERROR=yes
-    - DISTRO=ubuntu MPI=OFF LEGION=OFF COVERAGE=ON RUNTIME=serial SONARQUBE=ON
-
-    - DISTRO=fedora MINIMAL=ON MPI=OFF LEGION=OFF RUNTIME=serial
-    - DISTRO=fedora MPI=OFF LEGION=ON RUNTIME=legion    DOCKERHUB=true
-    - DISTRO=fedora MPI=OFF LEGION=ON RUNTIME=legion    WERROR=yes
-    - DISTRO=fedora MPI=ON  LEGION=ON RUNTIME=mpilegion DOCKERHUB=true
-    - DISTRO=fedora MPI=ON  LEGION=ON RUNTIME=mpilegion WERROR=yes
-    - DISTRO=fedora_mpich MPI=ON LEGION=ON RUNTIME=mpilegion DOCKERHUB=true
-    - DISTRO=fedora_mpich MPI=ON LEGION=ON RUNTIME=mpilegion WERROR=yes
-    - DISTRO=fedora MPI=OFF LEGION=OFF RUNTIME=serial        DOCKERHUB=true
-    - DISTRO=fedora MPI=OFF LEGION=OFF RUNTIME=serial        WERROR=yes
-    - DISTRO=fedora MPI=OFF LEGION=OFF RUNTIME=serial COVERAGE=ON
->>>>>>> e1204b56
 
 matrix:
   allow_failures:
