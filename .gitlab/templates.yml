--- conflicted
+++ resolved
@@ -132,12 +132,7 @@
         -DCMAKE_C_COMPILER=${C_COMPILER} \
         -DCMAKE_C_FLAGS="${C_FLAGS}" \
         -DFLECSI_RUNTIME_MODEL=${RUNTIME} \
-<<<<<<< HEAD
-        -DENABLE_FLOG=ON \
-        "${CMAKE_OPTIONS}" \
-=======
         ${CMAKE_OPTIONS} \
->>>>>>> 6017639e
         ../..
     - make
     - make test
