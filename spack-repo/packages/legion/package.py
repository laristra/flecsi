# Copyright 2013-2019 Lawrence Livermore National Security, LLC and other
# Spack Project Developers. See the top-level COPYRIGHT file for details.
#
# SPDX-License-Identifier: (Apache-2.0 OR MIT)


from spack import *


class Legion(CMakePackage):
    """Legion is a data-centric parallel programming system for writing
       portable high performance programs targeted at distributed heterogeneous
       architectures. Legion presents abstractions which allow programmers to
       describe properties of program data (e.g. independence, locality). By
       making the Legion programming system aware of the structure of program
       data, it can automate many of the tedious tasks programmers currently
       face, including correctly extracting task- and data-level parallelism
       and moving data around complex memory hierarchies. A novel mapping
       interface provides explicit programmer controlled placement of data in
       the memory hierarchy and assignment of tasks to processors in a way
       that is orthogonal to correctness, thereby enabling easy porting and
       tuning of Legion applications to new architectures.
    """
    homepage = "http://legion.stanford.edu/"
    url      = "https://github.com/StanfordLegion/legion/tarball/legion-17.02.0"
    git      = "https://github.com/StanfordLegion/legion.git"

<<<<<<< HEAD
    version('develop', branch='master')
=======
    version('master', branch='master')
>>>>>>> 6a134e21
    version('ctrl-rep', branch='control_replication')
    version('ctrl-rep-2', commit='96682fd8aae071ecd30a3ed5f481a9d84457a4b6')
    version('ctrl-rep-1', commit='a03671b21851d5f0d3f63210343cb61a630f4405')
    version('ctrl-rep-0', commit='177584e77036c9913d8a62e33b55fa784748759c')
    version('19.06.0', sha256='31cd97e9264c510ab83b1f9e8e1e6bf72021a0c6ee4a028966fce08736e39fbf')
    version('19.04.0', sha256='279bbc8dcdab4c75be570318989a9fc9821178143e9db9c3f62e58bf9070b5ac')
    version('18.12.0', sha256='71f2c409722975c0ad92f2caffcc9eaa9260f7035e2b55b731d819eb6a94016c')
    version('18.09.0', sha256='58c5a3072d2b5086225982563c23524692ca5758cbfda8d0f0a4f00ef17b3b8d')
    version('18.05.0', sha256='4c3cef548b3a459827e4c36b5963c06b6fcf0a4ca1800fbb0f73e6ba3b1cced4')
    version('18.02.0', sha256='e08aeef98003593391a56f11a99d9d65af49647fe87a2a5e8837c8682a337a60')
    version('17.10.0', sha256='af4f1e9215e57c4aac4805ae2bf53defe13eeaf192576bf5a702978f43171b1e')
    version('17.08.0', sha256='20aabdb0fabb1e32aa713cd5fa406525093f8dad33fca5d23046408d42d3c7b3')
    version('17.02.0', sha256='423d8699729b0e7fef663740e239aa722cca544f6bda8c9f782eaba4274bf60a')

    variant('mpi', default=True,
            description='Build on top of mpi conduit for mpi inoperability')
    variant('ibv', default=False,
            description='Build on top of ibv conduit for InfiniBand support')
    variant('shared', default=True, description='Build shared libraries')
    variant('hdf5', default=True, description='Enable HDF5 support')
    variant('build_type', default='Release', values=('Debug', 'Release'),
            description='The build type to build')

    depends_on("cmake@3.1:", type='build')
    depends_on("gasnet~aligned-segments~pshm segment-mmap-max='16GB'", when='~mpi')
    depends_on("gasnet~aligned-segments~pshm segment-mmap-max='16GB' +mpi", when='+mpi')
    depends_on("gasnet~aligned-segments~pshm segment-mmap-max='16GB' +ibv", when='+ibv')
    depends_on("hdf5~mpi", when='+hdf5')

    def cmake_args(self):
        cmake_cxx_flags = [
            '-DPRIVILEGE_CHECKS',
            '-DBOUNDS_CHECKS',
            '-DENABLE_LEGION_TLS']

        options = [
            '-DLegion_USE_GASNet=ON',
            '-DLEGION_USE_CUDA=OFF',
            '-DLEGION_USE_OPENMP=OFF',
            '-DLegion_BUILD_EXAMPLES=ON',
            '-DBUILD_SHARED_LIBS=%s' % ('+shared' in self.spec)]

        if self.spec.variants['build_type'].value == 'Debug':
            cmake_cxx_flags.append('-DDEBUG_REALM', '-DDEBUG_LEGION', '-ggdb')

        options.append('-DCMAKE_CXX_FLAGS=%s' % (" ".join(cmake_cxx_flags)))

        if '+mpi' in self.spec:
            options.append('-DGASNet_CONDUIT=mpi')

        if '+hdf5' in self.spec:
            options.append('-DLegion_USE_HDF5=ON')
        else:
            options.append('-DLegion_USE_HDF5=OFF')

        return options
<|MERGE_RESOLUTION|>--- conflicted
+++ resolved
@@ -25,11 +25,7 @@
     url      = "https://github.com/StanfordLegion/legion/tarball/legion-17.02.0"
     git      = "https://github.com/StanfordLegion/legion.git"
 
-<<<<<<< HEAD
-    version('develop', branch='master')
-=======
     version('master', branch='master')
->>>>>>> 6a134e21
     version('ctrl-rep', branch='control_replication')
     version('ctrl-rep-2', commit='96682fd8aae071ecd30a3ed5f481a9d84457a4b6')
     version('ctrl-rep-1', commit='a03671b21851d5f0d3f63210343cb61a630f4405')
